"""
Report functions.

Define functions used for formatting and saving indicator reports.
"""
import json
import os
import re
import subprocess as sp
import time
from textwrap import wrap

# import contextily as ctx
# import fiona
import geopandas as gpd
import matplotlib as mpl
import matplotlib.font_manager as fm
import matplotlib.pyplot as plt
import matplotlib.ticker as ticker
import numpy as np
import pandas as pd
from babel.numbers import format_decimal as fnum
from babel.units import format_unit
from fpdf import FPDF, FlexTemplate
from mpl_toolkits.axes_grid1 import make_axes_locatable
from mpl_toolkits.axes_grid1.anchored_artists import AnchoredSizeBar

# from mpl_toolkits.axes_grid1.inset_locator import inset_axes


# 'pretty' text wrapping as per https://stackoverflow.com/questions/37572837/how-can-i-make-python-3s-print-fit-the-size-of-the-command-prompt
def get_terminal_columns():
    import shutil

    return shutil.get_terminal_size().columns


def print_autobreak(*args, sep=' '):
    import textwrap

    width = (
        get_terminal_columns()
    )  # Check size once to avoid rechecks per "paragraph"
    # Convert all args to strings, join with separator, then split on any newlines,
    # preserving line endings, so each "paragraph" wrapped separately
    for line in sep.join(map(str, args)).splitlines(True):
        # Py3's print function makes it easy to print textwrap.wrap's result as one-liner
        print(*textwrap.wrap(line, width), sep='\n')


def wrap_autobreak(*args, sep=' '):
    width = (
        get_terminal_columns()
    )  # Check size once to avoid rechecks per "paragraph"
    # Convert all args to strings, join with separator, then split on any newlines,
    # preserving line endings, so each "paragraph" wrapped separately
    for line in sep.join(map(str, args)).splitlines(True):
        # Py3's print function makes it easy to print textwrap.wrap's result as one-liner
        return '\n'.join(textwrap.wrap(line, width))


def generate_metadata_yml(
    engine, folder_path, region_config, settings,
):
    """Generate YAML metadata control file."""
    sql = """SELECT ST_Extent(ST_Transform(geom,4326)) FROM urban_study_region;"""
    from sqlalchemy import text

    with engine.begin() as connection:
        bbox = (
            connection.execute(text(sql))
            .fetchone()[0]
            .replace(' ', ',')
            .replace('(', '[')
            .replace(')', ']')[3:]
        )

    yml = f'{folder_path}/process/configuration/assets/metadata_template.yml'

    with open(yml) as f:
        metadata = f.read()

    metadata = metadata.format(
        name=region_config['name'],
        year=region_config['year'],
        authors=settings['documentation']['authors'],
        url=settings['documentation']['url'],
        individualname=settings['documentation']['individualname'],
        positionname=settings['documentation']['positionname'],
        email=settings['documentation']['email'],
        datestamp=time.strftime('%Y-%m-%d'),
        dateyear=time.strftime('%Y'),
        spatial_bbox=bbox,
        spatial_crs='WGS84',
        region_config=region_config['parameters'],
    )
    metadata = (
        f'# {region_config["name"]} ({region_config["codename"]})\n'
        f'# YAML metadata control file (MCF) template for pygeometa\n{metadata}'
    )
    metadata_yml = f'{region_config["region_dir"]}/{region_config["codename"]}_metadata.yml'
    with open(metadata_yml, 'w') as f:
        f.write(metadata)
    return os.path.basename(metadata_yml)


def generate_metadata_xml(region_dir, codename):
    """Generate xml metadata given a yml metadata control file as per the specification required by pygeometa."""
    yml_in = f'{region_dir}/{codename}_metadata.yml'
    xml_out = f'{region_dir}/{codename}_metadata.xml'
    command = f'pygeometa metadata generate "{yml_in}" --output "{xml_out}" --schema iso19139-2'
    sp.call(command, shell=True)
    return os.path.basename(xml_out)


def postgis_to_csv(file, db_host, db_user, db, db_pwd, table):
    """Export table from PostGIS database to CSV."""
    command = (
        f'ogr2ogr -f "CSV" {file} '
        f'PG:"host={db_host} user={db_user} dbname={db} password={db_pwd}" '
        f'  {table} '
    )
    sp.call(command, shell=True)
    return os.path.basename(file)


def postgis_to_geopackage(gpkg, db_host, db_user, db, db_pwd, tables):
    """Export selection of tables from PostGIS database to geopackage."""
    try:
        os.remove(gpkg)
    except FileNotFoundError:
        pass

    for table in tables:
        print(f'    - {table}')
        command = (
            f'ogr2ogr -update -overwrite -lco overwrite=yes -f GPKG {gpkg} '
            f'PG:"host={db_host} user={db_user} dbname={db} password={db_pwd}" '
            f'  {table} '
        )
        sp.call(command, shell=True)


def generate_report_for_language(
    r, language, indicators, policies,
):
    from subprocesses.batlow import batlow_map as cmap

    """Generate report for a processed city in a given language."""
    font = get_and_setup_font(language, r.config)
    # set up policies
    policy_review = policy_data_setup(r.config['policy_review'], policies)
    # get city and grid summary data
    gdfs = {}
    for gdf in ['city', 'grid']:
        gdfs[gdf] = r.get_gdf(r.config[f'{gdf}_summary'])
    # The below currently relates walkability to specified reference
    # (e.g. the GHSCIC 25 city median, following standardisation using
    # 25-city mean and standard deviation for sub-indicators)
    gdfs['grid'] = r.evaluate_relative_indicator(
        gdfs['grid'],
        indicators['report']['walkability']['ghscic_reference'],
        verbose=False,
    )
    indicators['report']['walkability'][
        'walkability_above_median_pct'
    ] = evaluate_threshold_pct(
        gdfs['grid'],
        'all_cities_walkability',
        '>',
        indicators['report']['walkability']['ghscic_walkability_reference'],
    )
    indicators['report']['walkability'][
        'walkability_below_median_pct'
    ] = evaluate_threshold_pct(
        gdfs['grid'],
        'all_cities_walkability',
        '<',
        indicators['report']['walkability']['ghscic_walkability_reference'],
    )
    for i in indicators['report']['thresholds']:
        indicators['report']['thresholds'][i]['pct'] = evaluate_threshold_pct(
            gdfs['grid'],
            indicators['report']['thresholds'][i]['field'],
            indicators['report']['thresholds'][i]['relationship'],
            indicators['report']['thresholds'][i]['criteria'],
        )
    # set up phrases
    phrases = prepare_phrases(r.config, language)
    # Generate resources
    print(f'\nFigures and maps ({language})')
    if phrases['_export'] == 1:
        capture_return = generate_resources(
            r,
            gdfs['city'],
            gdfs['grid'],
            phrases,
            indicators,
            policy_review,
            language,
            cmap,
        )
        # instantiate template
        for report_template in r.config['reporting']['templates']:
            print(f'\nReport ({report_template} PDF template; {language})')
            capture_return = generate_scorecard(
                r,
                phrases,
                indicators,
                policy_review,
                language,
                report_template,
                font,
            )
            print(capture_return)
    else:
        print(
            '  - Skipped: This language has not been flagged for export in _report_configuration.xlsx (some languages such as Tamil may have features to their writing that currently are not supported, such as Devaganari conjuncts; perhaps for this reason it has not been flagged for export, or otherwise it has not been fully configured).',
        )


def get_and_setup_font(language, config):
    """Setup and return font for given language configuration."""
    fonts = pd.read_excel(
        config['reporting']['configuration'], sheet_name='fonts',
    )
    if language.replace(' (Auto-translation)', '') in fonts.Language.unique():
        fonts = fonts.loc[
            fonts['Language'] == language.replace(' (Auto-translation)', '')
        ].fillna('')
    else:
        fonts = fonts.loc[fonts['Language'] == 'default'].fillna('')
    main_font = fonts.File.values[0].strip()
    fm.fontManager.addfont(main_font)
    prop = fm.FontProperties(fname=main_font)
    fm.findfont(
        prop=prop, directory=main_font, rebuild_if_missing=True,
    )
    plt.rcParams['font.family'] = prop.get_name()
    font = fonts.Font.values[0]
    return font


def _checklist_policy_exists(policy):
    """Check if policy exists.

    If any policy name entered for a particular measure ('Yes'); otherwise, 'None identified'.
    """
    exists = any(~policy['Policy'].astype(str).isin(['No', '', 'nan', 'NaN']))
    return ['-', '✔'][exists]


def _checklist_policy_aligns(policy):
    """Check if policy aligns with healthy and sustainable cities principles.

    Yes: If policy details not entered under 'no' principles (qualifier!='No'; noting some policies aren't yes or no)

    No: If a policy exists with details entered under 'no' principles, without an aligned policy identified

    Mixed: If both 'yes' (and aligned) and 'no' principles identified
    """
    # policy_count = len(policy.query("""qualifier!='No'"""))
    exists = any(~policy['Policy'].astype(str).isin(['No', '', 'nan', 'NaN']))
    # aligns = any(policy.query("""Policy.astype('str') not in(['No','','nan','NaN']) and qualifier!='No' and `Measurable target`!='No'""")['Policy'])
    # all_aligns = policy.query("""Policy.astype('str') not in (['No','','nan','NaN']) and qualifier!='No'""")['Policy']
    # aligns_count = len(all_aligns)
    # aligns = any(all_aligns)
    aligns = any(
        policy.query(
            """Policy.astype('str') not in (['No','','nan','NaN']) and qualifier!='No' and `Evidence-informed threshold`.astype('str') not in(['No'])""",
        )['Policy'],
    )
    does_not_align = any(
        policy.query(
            """Policy.astype('str') not in (['No','','nan','NaN']) and qualifier=='No'""",
        )['Policy'],
    )
    # if aligns_count == policy_count:
    #     return '✔'
    if aligns and does_not_align:
        return '✔/✘'
    elif aligns:
        return '✔'
        # return f'✔ ({aligns_count}/{policy_count})'
    elif exists and (not aligns or does_not_align):
        return '✘'
    else:
        return '-'


def _checklist_policy_measurable(policy):
    """Check if policy has a measurable target."""
    exists = any(~policy['Policy'].astype(str).isin(['No', '', 'nan', 'NaN']))
    measurable = any(
        policy.query(
            """Policy.astype('str') not in (['No','','nan','NaN']) and `Measurable target`.astype('str') not in (['No','','nan','NaN'])""",
        )['Policy'],
    )
    not_measurable = any(
        policy.query(
            """Policy.astype('str') not in (['No','','nan','NaN']) and `Measurable target`.astype('str') in (['No','','nan','NaN'])""",
        )['Policy'],
    )
    if measurable and not_measurable:
        return '✔'
        # return '✔+✘'
    elif measurable:
        return '✔'
    elif exists and (not measurable or not_measurable):
        return '✘'
    else:
        return '-'


def _checklist_policy_evidence(policy):
    """Check if policy has an evidence informed threshold target."""
    exists = any(~policy['Policy'].astype(str).isin(['No', '', 'nan', 'NaN']))
    evidence = any(
        policy.query(
            """Policy.astype('str') not in(['No','','nan','NaN']) and `Evidence-informed threshold`.astype('str') not in(['No','','nan','NaN'])""",
        )['Policy'],
    )
    not_evidence = any(
        policy.query(
            """Policy.astype('str') not in(['No','','nan','NaN']) and `Evidence-informed threshold`.astype('str') in (['No','','nan','NaN'])""",
        )['Policy'],
    )
    if evidence and not_evidence:
        return '✔+✘'
    elif evidence:
        return '✔'
    elif exists and (not evidence or not_evidence):
        return '✘'
    else:
        return '-'


def policy_data_setup(xlsx: str, policies: dict):
    """Returns a dictionary of policy data."""
    from policy_report import get_policy_checklist

    # get list of all valid measures
    measures = [
        measure
        for categories in [
            policies['Checklist'][x] for x in policies['Checklist']
        ]
        for measure in categories
    ]
    # read in completed policy checklist
    audit = get_policy_checklist(xlsx)
    if audit is not None:
        # restrict policy checklist to valid measures
        audit = audit.loc[audit['Measures'].isin(measures)]
    else:
        print('Policy checklist evaluation will be skipped.')
        return None
    # initialise and populate checklist for specific themes
    checklist = {}
    for topic in policies['Checklist']:
        checklist[topic] = pd.DataFrame.from_dict(
            policies['Checklist'][topic],
        ).set_index(0)
        checklist[topic].index.name = 'Measure'
        # initialise criteria columns
        checklist[topic]['exists'] = '-'
        checklist[topic]['aligns'] = '-'
        checklist[topic]['measurable'] = '-'
        for measure in checklist[topic].index:
            if audit is not None:
                policy_measure = audit.query(f'Measures == "{measure}"')
                # evaluate indicators against criteria
                checklist[topic].loc[
                    measure, 'exists',
                ] = _checklist_policy_exists(policy_measure)
                checklist[topic].loc[
                    measure, 'aligns',
                ] = _checklist_policy_aligns(policy_measure)
                checklist[topic].loc[
                    measure, 'measurable',
                ] = _checklist_policy_measurable(policy_measure)
                # checklist[topic].loc[measure,'evidence'] = _checklist_policy_evidence(policy_measure)
            else:
                checklist[topic].loc[
                    measure, ['exists', 'aligns', 'measurable'],
                ] = '-'
    return checklist


def get_policy_presence_quality_score_dictionary(xlsx):
    """
    Returns a dictionary with scores for presence and quality of policy data.

    Only unique measures are evaluated (ie. if a measure is reported multiple themes, only its highest rating instance is evaluated).

    'Transport and planning combined in one government department' is excluded from quality rating.

    Quality scores for 'aligns':
    - '✔': 1
    - '✔/✘': -0.5
    - '✘': -1

    Quality scores for 'measurable':
    - no relevant policy = 0;
    - policy but 'no' measurable target = 1;
    - policy with 'yes' measurable target = 2.

    Final quality score for measures is the product of the 'align score' and 'measurable score'.

    Overall quality score is the sum of the quality scores for each measure.
    """
    from policy_report import get_policy_checklist

    # read in completed policy checklist
    audit = get_policy_checklist(xlsx)
    if audit is None:
        print(
            f'Policy document does not appear to have been completed and evaluation will be skipped.  Check the configured document {xlsx} is complete to proceed.',
        )
        return None
    # initialise and populate checklist for specific themes
    checklist = pd.DataFrame.from_dict(audit['Measures'].unique()).set_index(0)
    checklist.index.name = 'Measure'
    # initialise criteria columns
    checklist['exists'] = '-'
    checklist['aligns'] = '-'
    checklist['measurable'] = '-'
    for measure in checklist.index:
        if audit is not None:
            policy_measure = audit.query(f'Measures == "{measure}"')
            # evaluate indicators against criteria
            checklist.loc[measure, 'exists'] = _checklist_policy_exists(
                policy_measure,
            )
            checklist.loc[measure, 'aligns'] = _checklist_policy_aligns(
                policy_measure,
            )
            checklist.loc[
                measure, 'measurable',
            ] = _checklist_policy_measurable(policy_measure)
            # checklist.loc[measure,'evidence'] = _checklist_policy_evidence(policy_measure)
        else:
            checklist.loc[measure, ['exists', 'aligns', 'measurable']] = '-'
    checklist['align_score'] = checklist['aligns'].map(
        {'✔': 1, '✔/✘': -0.5, '✘': -1},
    )
    checklist['measurable_score'] = checklist['measurable'].map(
        {'✔': 2, '✘': 1, '-': 0},
    )
    checklist['quality'] = (
        checklist['align_score'] * checklist['measurable_score']
    )
    policy_score = {}
    policy_score['presence'] = {
        'numerator': (checklist['exists'] == '✔').sum(),
        'denominator': len(checklist),
    }
    policy_score['quality'] = {
        'numerator': checklist.loc[
            ~(
                checklist.index
                == 'Transport and planning combined in one government department'
            ),
            'quality',
        ].sum(),
        'denominator': len(
            checklist.loc[
                ~(
                    checklist.index
                    == 'Transport and planning combined in one government department'
                )
            ],
        )
        * 2,
    }
    return policy_score


def evaluate_threshold_pct(
    gdf_grid, indicator, relationship, reference, population='pop_est',
):
    """Evaluate whether a pandas series meets a threshold criteria (eg. '<' or '>'."""
    percentage = round(
        100
        * gdf_grid.query(f'{indicator} {relationship} {reference}')[
            population
        ].sum()
        / gdf_grid[population].sum(),
        1,
    )
    return percentage


def generate_resources(
    r, gdf_city, gdf_grid, phrases, indicators, policy_review, language, cmap,
):
    """
    The function prepares a series of image resources required for the global indicator score cards.

    The city_path string variable is returned, where generated resources will be stored upon successful execution.
    """
    config = r.config
    figure_path = f'{config["region_dir"]}/figures'
    locale = phrases['locale']
    city_stats = compile_city_stats(gdf_city, indicators, phrases)
    if not os.path.exists(figure_path):
        os.mkdir(figure_path)
    # Access profile
    file = f'{figure_path}/access_profile_{language}.png'
    if os.path.exists(file):
        print(
            f"  {file.replace(config['region_dir'],'')} (exists; delete or rename to re-generate)",
        )
    else:
        li_profile(
            city_stats=city_stats,
            title=phrases['Population % with access within 500m to...'],
            cmap=cmap,
            phrases=phrases,
            path=file,
        )
        print(f'  figures/access_profile_{language}.jpg')
    # Spatial distribution maps
    spatial_maps = compile_spatial_map_info(
        indicators['report']['spatial_distribution_figures'],
        gdf_city,
        phrases,
        locale,
        language=language,
    )
    ## constrain extreme outlying walkability for representation
    gdf_grid['all_cities_walkability'] = gdf_grid[
        'all_cities_walkability'
    ].apply(lambda x: -6 if x < -6 else (6 if x > 6 else x))
    for f in spatial_maps:
        labels = {'': spatial_maps[f]['label'], '_no_label': ''}
        for label in labels:
            file = f'{figure_path}/{spatial_maps[f]["outfile"]}'
            path = os.path.splitext(file)
            file = f'{path[0]}{label}{path[1]}'
            if os.path.exists(file):
                print(
                    f"  {file.replace(config['region_dir'],'')} (exists; delete or rename to re-generate)",
                )
            else:
                spatial_dist_map(
                    gdf_grid,
                    column=f,
                    range=spatial_maps[f]['range'],
                    label=labels[label],
                    tick_labels=spatial_maps[f]['tick_labels'],
                    cmap=cmap,
                    path=file,
                    phrases=phrases,
                    locale=locale,
                )
                print(f"  {file.replace(config['region_dir'],'')}")
    # Threshold maps
    for scenario in indicators['report']['thresholds']:
        file = f"{figure_path}/{indicators['report']['thresholds'][scenario]['field']}_{language}.jpg"
        if os.path.exists(file):
            print(
                f"  {file.replace(config['region_dir'],'')} (exists; delete or rename to re-generate)",
            )
        else:
            threshold_map(
                gdf_grid,
                column=indicators['report']['thresholds'][scenario]['field'],
                scale=indicators['report']['thresholds'][scenario]['scale'],
                comparison=indicators['report']['thresholds'][scenario][
                    'criteria'
                ],
                label=(
                    f"{phrases[indicators['report']['thresholds'][scenario]['title']]} ({phrases['density_units']})"
                ),
                cmap=cmap,
                path=file,
                phrases=phrases,
                locale=locale,
            )
            print(
                f"  figures/{indicators['report']['thresholds'][scenario]['field']}_{language}.jpg",
            )
    return figure_path


def fpdf2_mm_scale(mm):
    """Returns a width double that of the conversion of mm to inches.

    This has been found, via trial and error, to be useful when preparing images for display in generated PDFs using fpdf2.
    """
    return 2 * mm / 25.4


def _pct(value, locale, length='short'):
    """Formats a percentage sign according to a given locale."""
    return format_unit(value, 'percent', locale=locale, length=length)


def compile_city_stats(gdf_city, indicators, phrases):
    """Compile a set of city statistics with comparisons, given a processed geodataframe of city summary statistics and a dictionary of indicators including reference percentiles."""
    city_stats = {}
    city_stats['access'] = gdf_city[
        indicators['report']['accessibility'].keys()
    ].transpose()[0]
    city_stats['access'].index = [
        indicators['report']['accessibility'][x]['title']
        if city_stats['access'][x] is not None
        else f"{indicators['report']['accessibility'][x]['title']} (not evaluated)"
        for x in city_stats['access'].index
    ]
    city_stats['access'] = city_stats['access'].fillna(
        0,
    )  # for display purposes
    city_stats['comparisons'] = {
        indicators['report']['accessibility'][x]['title']: indicators[
            'report'
        ]['accessibility'][x]['ghscic_reference']
        for x in indicators['report']['accessibility']
    }
    city_stats['percentiles'] = {}
    for percentile in ['p25', 'p50', 'p75']:
        city_stats['percentiles'][percentile] = [
            city_stats['comparisons'][x][percentile]
            for x in city_stats['comparisons'].keys()
        ]
    city_stats['access'].index = [
        phrases[x] for x in city_stats['access'].index
    ]
    return city_stats


def compile_spatial_map_info(
    spatial_distribution_figures, gdf_city, phrases, locale, language,
):
    """
    Compile required information to produce spatial distribution figures.

    This is done using the information recorded in configuration/indicators.yml; specifically, indicators['report']['spatial_distribution_figures']
    """
    # effectively deep copy the supplied dictionary so its not mutable
    spatial_maps = json.loads(json.dumps(spatial_distribution_figures))
    for i in spatial_maps:
        spatial_maps[i]['label'] = spatial_maps[i]['label'].format(**phrases)
        spatial_maps[i]['outfile'] = spatial_maps[i]['outfile'].format(
            **locals(),
        )
        if spatial_maps[i]['tick_labels'] is not None:
            spatial_maps[i]['tick_labels'] = [
                x.format(**phrases) for x in spatial_maps[i]['tick_labels']
            ]
        if i.startswith('pct_'):
            city_summary_percent = _pct(
                fnum(gdf_city[f'pop_{i}'].fillna(0)[0], '0.0', locale), locale,
            )
            phrases[spatial_maps[i]['label']] = phrases[
                spatial_maps[i]['label']
            ].format(percent=city_summary_percent, **phrases)
            spatial_maps[i]['label'] = phrases[spatial_maps[i]['label']]
    if gdf_city['pop_pct_access_500m_pt_gtfs_freq_20_score'][
        0
    ] is None or pd.isna(
        gdf_city['pop_pct_access_500m_pt_gtfs_freq_20_score'][0],
    ):
        city_summary_percent = _pct(
            fnum(
                gdf_city['pop_pct_access_500m_pt_any_score'].fillna(0)[0],
                '0.0',
                locale,
            ),
            locale,
        )
        phrases[
            'Percentage of population with access to public transport'
        ] = phrases[
            'Percentage of population with access to public transport'
        ].format(
            percent=city_summary_percent, **phrases,
        )
        spatial_maps['pct_access_500m_pt_any_score'] = spatial_maps.pop(
            'pct_access_500m_pt_gtfs_freq_20_score',
        )
        spatial_maps['pct_access_500m_pt_any_score']['label'] = phrases[
            'Percentage of population with access to public transport'
        ]
    return spatial_maps


def add_scalebar(
    ax,
    length,
    multiplier,
    units,
    fontproperties,
    loc='upper left',
    pad=0,
    color='black',
    frameon=False,
    size_vertical=2,
    locale='en',
):
    """
    Adds a scalebar to matplotlib map.

    Requires import of: from mpl_toolkits.axes_grid1.anchored_artists import AnchoredSizeBar
    As a rule of thumb, a scalebar of 1/3 of feature size seems appropriate.
    For example, to achieve this, calculate the variable 'length' as

        gdf_width = gdf.geometry.total_bounds[2] - gdf.geometry.total_bounds[0]
        scalebar_length = int(gdf_width / (3000))
    """
    scalebar = AnchoredSizeBar(
        ax.transData,
        length * multiplier,
        format_unit(length, units, locale=locale, length='short'),
        loc=loc,
        pad=pad,
        color=color,
        frameon=frameon,
        size_vertical=size_vertical,
        fontproperties=fontproperties,
    )
    ax.add_artist(scalebar)


def add_localised_north_arrow(
    ax,
    text='N',
    xy=(1, 0.96),
    textsize=14,
    arrowprops=dict(facecolor='black', width=4, headwidth=8),
    textcolor='black',
):
    """
    Add a minimal north arrow with custom text label above it to a matplotlib map.

    This can be used to add, for example, 'N' or other language equivalent.  Default placement is in upper right corner of map.
    """
    arrow = ax.annotate(
        '',
        xy=xy,
        xycoords=ax.transAxes,
        xytext=(0, -0.5),
        textcoords='offset pixels',
        va='center',
        ha='center',
        arrowprops=arrowprops,
    )
    ax.annotate(
        text,
        xy=(0.5, 1.5),
        xycoords=arrow,
        va='center',
        ha='center',
        fontsize=textsize,
        color=textcolor,
    )


## radar chart
def li_profile(
    city_stats,
    title,
    cmap,
    path,
    phrases,
    width=fpdf2_mm_scale(80),
    height=fpdf2_mm_scale(80),
    dpi=300,
):
    """
    Generates a radar chart for city liveability profiles.

    Expands on https://www.python-graph-gallery.com/web-circular-barplot-with-matplotlib
    -- A python code blog post by Yan Holtz, in turn expanding on work of Tomás Capretto and Tobias Stadler.
    """
    import matplotlib.colors as mpl_colors

    figsize = (width, height)
    # Values for the x axis
    ANGLES = np.linspace(
        0.15, 2 * np.pi - 0.05, len(city_stats['access']), endpoint=False,
    )
    VALUES = city_stats['access'].values
    COMPARISON = city_stats['percentiles']['p50']
    INDICATORS = city_stats['access'].index
    # Colours
    GREY12 = '#1f1f1f'
    norm = mpl_colors.Normalize(vmin=0, vmax=100)
    COLORS = cmap(list(norm(VALUES)))
    # Initialize layout in polar coordinates
    textsize = 11
    fig, ax = plt.subplots(
        figsize=figsize, subplot_kw={'projection': 'polar'},
    )
    # Set background color to white, both axis and figure.
    # fig.patch.set_facecolor('white')
    # ax.set_facecolor('white')
    ax.set_theta_offset(1.2 * np.pi / 2)
    ax.set_ylim(-50, 125)
    # Add geometries to the plot -------------------------------------
    # Add bars to represent the cumulative track lengths
    ax.bar(ANGLES, VALUES, color=COLORS, alpha=0.9, width=0.52, zorder=10)
    # Add interquartile comparison reference lines
    ax.vlines(
        ANGLES,
        city_stats['percentiles']['p25'],
        city_stats['percentiles']['p75'],
        color=GREY12,
        zorder=11,
    )
    # Add dots to represent the mean gain
    comparison_text = '\n'.join(
        wrap(phrases['25 city comparison'], 17, break_long_words=False),
    )
    ax.scatter(
        ANGLES,
        COMPARISON,
        s=60,
        color=GREY12,
        zorder=11,
        label=comparison_text,
    )
    # Add labels for the indicators
    try:
        LABELS = [
            '\n'.join(wrap(r, 12, break_long_words=False)) for r in INDICATORS
        ]
    except Exception:
        LABELS = INDICATORS
    # Set the labels
    ax.set_xticks(ANGLES)
    ax.set_xticklabels(LABELS, size=textsize)
    # Remove lines for polar axis (x)
    ax.xaxis.grid(False)
    # Put grid lines for radial axis (y) at 0, 1000, 2000, and 3000
    ax.set_yticklabels([])
    ax.set_yticks([0, 25, 50, 75, 100])
    # Remove spines
    ax.spines['start'].set_color('none')
    ax.spines['polar'].set_color('none')
    # Adjust padding of the x axis labels ----------------------------
    # This is going to add extra space around the labels for the
    # ticks of the x axis.
    XTICKS = ax.xaxis.get_major_ticks()
    for tick in XTICKS:
        tick.set_pad(10)
    # Add custom annotations -----------------------------------------
    # The following represent the heights in the values of the y axis
    PAD = 0
    for num in [0, 50, 100]:
        ax.text(
            -0.2 * np.pi / 2,
            num + PAD,
            f'{num}%',
            ha='center',
            va='center',
            # backgroundcolor='white',
            size=textsize,
        )
    # Add text to explain the meaning of the height of the bar and the
    # height of the dot
    ax.text(
        ANGLES[0],
        -50,
        '\n'.join(
            wrap(
                title.format(city_name=phrases['city_name']),
                13,
                break_long_words=False,
            ),
        ),
        rotation=0,
        ha='center',
        va='center',
        size=textsize,
        zorder=12,
    )
    angle = np.deg2rad(130)
    ax.legend(
        loc='lower right',
        bbox_to_anchor=(0.58 + np.cos(angle) / 2, 0.46 + np.sin(angle) / 2),
    )
    fig.savefig(path, dpi=dpi, transparent=True)
    plt.close(fig)
    return path


## Spatial distribution mapping
def spatial_dist_map(
    gdf,
    column,
    range,
    label,
    tick_labels,
    cmap,
    path,
    width=fpdf2_mm_scale(88),
    height=fpdf2_mm_scale(80),
    dpi=300,
    phrases={'north arrow': 'N', 'km': 'km'},
    locale='en',
):
    """Spatial distribution maps using geopandas geodataframe."""
    figsize = (width, height)
    textsize = 14
    fig, ax = plt.subplots(figsize=figsize)
    ax.set_axis_off()
    divider = make_axes_locatable(ax)  # Define 'divider' for the axes
    # Legend axes will be located at the 'bottom' of figure, with width '5%' of ax and
    # a padding between them equal to '0.1' inches
    cax = divider.append_axes('bottom', size='5%', pad=0.1)
    gdf.plot(
        column=column,
        ax=ax,
        legend=True,
        vmin=range[0],
        vmax=range[1],
        legend_kwds={
            'label': '\n'.join(wrap(label, 60, break_long_words=False))
            if label.find('\n') < 0
            else label,
            'orientation': 'horizontal',
        },
        cax=cax,
        cmap=cmap,
    )
    # scalebar
    add_scalebar(
        ax,
        length=int(
            (gdf.geometry.total_bounds[2] - gdf.geometry.total_bounds[0])
            / (3000),
        ),
        multiplier=1000,
        units='kilometer',
        locale=locale,
        fontproperties=fm.FontProperties(size=textsize),
    )
    # north arrow
    add_localised_north_arrow(ax, text=phrases['north arrow'])
    # axis formatting
    cax.tick_params(labelsize=textsize)
    cax.xaxis.label.set_size(textsize)
    if tick_labels is not None:
        if len(tick_labels) == len(range):
            cax.xaxis.set_major_locator(ticker.FixedLocator(range))
            cax.set_xticklabels(tick_labels)
        else:
            # cax.set_xticks(cax.get_xticks().tolist())
            # cax.set_xticklabels(tick_labels)
            cax.xaxis.set_major_locator(ticker.MaxNLocator(len(tick_labels)))
            ticks_loc = cax.get_xticks().tolist()
            cax.xaxis.set_major_locator(ticker.FixedLocator(ticks_loc))
            cax.set_xticklabels(tick_labels)
    plt.tight_layout()
    fig.savefig(path, dpi=dpi)
    plt.close(fig)
    return path


def threshold_map(
    gdf,
    column,
    comparison,
    scale,
    label,
    cmap,
    path,
    width=fpdf2_mm_scale(88),
    height=fpdf2_mm_scale(80),
    dpi=300,
    phrases={'north arrow': 'N', 'km': 'km'},
    locale='en',
):
    """Create threshold indicator map."""
    figsize = (width, height)
    textsize = 14
    fig, ax = plt.subplots(figsize=figsize)
    ax.set_axis_off()
    divider = make_axes_locatable(ax)  # Define 'divider' for the axes
    # Legend axes will be located at the 'bottom' of figure, with width '5%' of ax and
    # a padding between them equal to '0.1' inches
    cax = divider.append_axes('bottom', size='5%', pad=0.1)
    gdf.plot(
        column=column,
        ax=ax,
        legend=True,
        legend_kwds={
            'label': '\n'.join(wrap(label, 60, break_long_words=False))
            if label.find('\n') < 0
            else label,
            'orientation': 'horizontal',
        },
        cax=cax,
        cmap=cmap,
    )
    # scalebar
    add_scalebar(
        ax,
        length=int(
            (gdf.geometry.total_bounds[2] - gdf.geometry.total_bounds[0])
            / (3000),
        ),
        multiplier=1000,
        units='kilometer',
        locale=locale,
        fontproperties=fm.FontProperties(size=textsize),
    )
    # north arrow
    add_localised_north_arrow(ax, text=phrases['north arrow'])
    # axis formatting
    cax.xaxis.set_major_formatter(ticker.EngFormatter())
    cax.tick_params(labelsize=textsize)
    cax.xaxis.label.set_size(textsize)
    plt.tight_layout()
    fig.savefig(path, dpi=dpi)
    plt.close(fig)
    return path


def policy_rating(
    range,
    score,
    cmap,
    comparison=None,
    width=fpdf2_mm_scale(70),
    height=fpdf2_mm_scale(12),
    label='Policies identified',
    comparison_label='25 city median',
    locale='en',
    path='policy_rating_test.jpg',
    dpi=300,
):
    """
    Plot a score (policy rating) and optional comparison (e.g. 25 cities median score) on a colour bar.

    Applied in this context for policy presence and policy quality scores.
    """
    import matplotlib.cm as mpl_cm
    import matplotlib.colors as mpl_colors

    textsize = 14
    fig, ax = plt.subplots(figsize=(width, height))
    fig.subplots_adjust(bottom=0)
    cmap = cmap
    norm = mpl_colors.Normalize(vmin=range[0], vmax=range[1])
    fig.colorbar(
        mpl_cm.ScalarMappable(norm=norm, cmap=cmap),
        cax=ax,
        orientation='horizontal',
        # shrink=0.9, pad=0, aspect=90
    )
    # Format Global ticks
    if comparison is None:
        ax.xaxis.set_ticks([])
    else:
        ax.xaxis.set_major_locator(ticker.FixedLocator([comparison]))
        # ax.set_xticklabels([comparison_label])
        ax.set_xticklabels([''])
        ax.tick_params(labelsize=textsize)
        ax.plot(
            comparison,
            0,
            marker='v',
            color='black',
            markersize=9,
            zorder=10,
            clip_on=False,
        )
        if comparison < 7:
            for t in ax.get_yticklabels():
                t.set_horizontalalignment('left')
        if comparison > 18:
            for t in ax.get_yticklabels():
                t.set_horizontalalignment('right')
    # Format City ticks
    ax_city = ax.twiny()
    ax_city.set_xlim(range)
    ax_city.xaxis.set_major_locator(ticker.FixedLocator([score]))
    ax_city.plot(
        score,
        1,
        marker='^',
        color='black',
        markersize=9,
        zorder=10,
        clip_on=False,
    )
    sep = ''
    # if comparison is not None and label=='':
    ax_city.set_xticklabels(
        [f"{sep}{str(score).rstrip('0').rstrip('.')}/{range[1]}{label}"],
    )
    ax_city.tick_params(labelsize=textsize)
    if comparison is not None:
        # return figure with final styling
        xlabel = f"{comparison_label} ({fnum(comparison,'0.0',locale)})"
        ax.set_xlabel(
            xlabel, labelpad=0.5, fontsize=textsize,
        )
    plt.tight_layout()
    fig.savefig(path, dpi=dpi)
    plt.close(fig)
    return path


def pdf_template_setup(
    config, template, font=None, language='English', phrases=None,
):
    """
    Takes a template xlsx sheet defining elements for use in fpdf2's FlexTemplate function.

    This is loosely based on the specification at https://pyfpdf.github.io/fpdf2/Templates.html
    However, it has been modified to allow additional definitions which are parsed
    by this function
      - can define the page for which template elements are to be applied
      - colours are specified using standard hexadecimal codes
    Any blank cells are set to represent "None".
    The function returns a dictionary of elements, indexed by page number strings.
    """
    # read in elements
    elements = pd.read_excel(
        config['reporting']['configuration'], sheet_name=template,
    )
    document_pages = elements.page.unique()
    # Conditional formatting to help avoid inappropriate line breaks and gaps in Tamil and Thai
    if language in ['Tamil', 'Thai']:
        elements['align'] = elements['align'].replace('J', 'L')
        elements.loc[
            (elements['type'] == 'T') & (elements['size'] < 12), 'size',
        ] = (
            elements.loc[
                (elements['type'] == 'T') & (elements['size'] < 12), 'size',
            ]
            - 1
        )
    if font is not None:
        elements.loc[elements.font == 'custom', 'font'] = font
    elements = elements.to_dict(orient='records')
    elements = [
        {k: v if not str(v) == 'nan' else None for k, v in x.items()}
        for x in elements
    ]
    # Need to convert hexadecimal colours (eg FFFFFF is white) to
    # decimal colours for the fpdf Template class to work
    # We'll establish default hex colours for foreground and background
    planes = {'foreground': '000000', 'background': None}
    for i, element in enumerate(elements):
        for plane in planes:
            if elements[i][plane] not in [None, 'None', 0]:
                # this assumes a hexadecimal string without the 0x prefix
                elements[i][plane] = int(elements[i][plane], 16)
            elif plane == 'foreground':
                elements[i][plane] = int(planes[plane], 16)
            else:
                elements[i][plane] = None
    pages = format_pages(document_pages, elements, phrases)
    return pages


def format_pages(document_pages, elements, phrases):
    """Format page with phrases."""
    pages = {}
    for page in document_pages:
        pages[f'{page}'] = [x for x in elements if x['page'] == page]
        for i, item in enumerate(pages[f'{page}']):
            if item['name'] in phrases:
                try:
                    pages[f'{page}'][i]['text'] = phrases[item['name']].format(
                        **phrases,
                    )
                except Exception:
                    pages[f'{page}'][i]['text'] = phrases[item['name']]
    return pages


def prepare_phrases(config, language):
    """Prepare dictionary for specific language translation given English phrase."""
    import babel

    languages = pd.read_excel(
        config['reporting']['configuration'], sheet_name='languages',
    )
    languages.fillna('', inplace=True)
    phrases = json.loads(languages.set_index('name').to_json())[language]
    city_details = config['reporting']
    phrases['city'] = config['name']
    phrases['city_name'] = city_details['languages'][language]['name']
    phrases['country'] = city_details['languages'][language]['country']
    phrases['study_doi'] = 'https://healthysustainablecities.org'
    phrases['summary'] = city_details['languages'][language]['summary']
    phrases['title_city'] = phrases['title_city'].format(
        city_name=phrases['city_name'], country=phrases['country'],
    )
    phrases['year'] = config['year']
    country_code = config['country_code']
    # set default English country code
    if language == 'English' and country_code not in ['AU', 'GB', 'US']:
        country_code = 'AU'
    phrases['locale'] = f'{phrases["language_code"]}_{country_code}'
    try:
        babel.Locale.parse(phrases['locale'])
    except babel.core.UnknownLocaleError:
        phrases['locale'] = f'{phrases["language_code"]}'
        babel.Locale.parse(phrases['locale'])
    # extract English language variables
    phrases['metadata_author'] = languages.loc[
        languages['name'] == 'title_author', 'English',
    ].values[0]
    phrases['metadata_title1'] = languages.loc[
        languages['name'] == 'title_series_line1', 'English',
    ].values[0]
    phrases['metadata_title2'] = languages.loc[
        languages['name'] == 'disclaimer', 'English',
    ].values[0]
    # restrict to specific language
    languages = languages.loc[
        languages['role'] == 'template', ['name', language],
    ]
    phrases['vernacular'] = languages.loc[
        languages['name'] == 'language', language,
    ].values[0]
    if city_details['doi'] is not None:
        phrases['city_doi'] = f'https://doi.org/{city_details["doi"]}'
    else:
        phrases['city_doi'] = ''
    phrases['author_names'] = config['authors']
    for i in range(1, len(city_details['images']) + 1):
        phrases[f'Image {i} file'] = city_details['images'][i]['file']
        phrases[f'Image {i} credit'] = city_details['images'][i]['credit']
    phrases['region_population_citation'] = config['population']['citation']
    phrases['region_urban_region_citation'] = config['urban_region'][
        'citation'
    ]
    phrases['region_OpenStreetMap_citation'] = config['OpenStreetMap'][
        'citation'
    ]
    phrases[
        'GOHSC_executive'
    ] = 'Deepti Adlakha, Jonathan Arundel, Geoff Boeing, Eugen Resendiz Bontrud, Ester Cerin, Billie Giles-Corti, Carl Higgs, Vuokko Heikinheimo, Erica Hinckson, Shiqin Liu, Melanie Lowe, Anne Vernez Moudon, Jim Sallis, Deborah Salvo'
    # incoporating study citations
    citations = {
        'study_citations': '\n\nGlobal Observatory of Healthy & Sustainable Cities\nhttps://www.healthysustainablecities.org',
        'citation_doi': '{author_names}. {year}. {title_city}, {country}—Healthy and Sustainable City Indicators Report ({vernacular}). {city_doi}',
        'citations': '{citation_series}: {study_citations}\n\n{citation_population}: {region_population_citation} \n{citation_boundaries}: {region_urban_region_citation} \n{citation_features}: {region_OpenStreetMap_citation} \n{citation_colour}: Crameri, F. (2018). Scientific colour-maps (3.0.4). Zenodo. https://doi.org/10.5281/zenodo.1287763',
    }
    # handle city-specific exceptions
    language_exceptions = city_details['exceptions']
    if (language_exceptions is not None) and (language in language_exceptions):
        for e in language_exceptions[language]:
            phrases[e] = language_exceptions[language][e]
    for citation in citations:
        if citation != 'citation_doi' or 'citation_doi' not in phrases:
            phrases[citation] = citations[citation].format(**phrases)
    phrases['citation_doi'] = phrases['citation_doi'].format(**phrases)
    if config['codename'] == 'example_ES_Las_Palmas_2023':
        phrases['citation_doi'] = f"{phrases['citation_doi']} (example report)"
    # Conditional draft marking if not flagged as publication ready
    if config['reporting']['publication_ready']:
        phrases['metadata_title2'] = ''
        phrases['disclaimer'] = ''
        phrases['filename_publication_check'] = ''
    else:
        phrases['citation_doi'] = phrases['citation_doi'] + ' (DRAFT)'
        phrases['title_city'] = phrases['title_city'] + ' (DRAFT)'
        phrases['filename_publication_check'] = ' (DRAFT)'
    return phrases


def wrap_sentences(words, limit=50, delimiter=''):
    """Wrap sentences if exceeding limit."""
    sentences = []
    sentence = ''
    gap = len(delimiter)
    for i, word in enumerate(words):
        if i == 0:
            sentence = word
            continue
        # combine word to sentence if under limit
        if len(sentence) + gap + len(word) <= limit:
            sentence = sentence + delimiter + word
        else:
            sentences.append(sentence)
            sentence = word
            # append the final word if not yet appended
            if i == len(words) - 1:
                sentences.append(sentence)
        # finally, append sentence of all words if still below limit
        if (i == len(words) - 1) and (sentences == []):
            sentences.append(sentence)
    return sentences


def prepare_pdf_fonts(pdf, report_configuration, report_language):
    """Prepare PDF fonts."""
    fonts = pd.read_excel(report_configuration, sheet_name='fonts')
    fonts = (
        fonts.loc[
            fonts['Language'].isin(
                [
                    'default',
                    report_language.replace(' (Auto-translation)', ''),
                ],
            )
        ]
        .fillna('')
        .drop_duplicates()
    )
    for s in ['', 'B', 'I', 'BI']:
        for langue in ['default', report_language]:
            if (
                langue.replace(' (Auto-translation)', '')
                in fonts.Language.unique()
            ):
                f = fonts.loc[
                    (
                        fonts['Language']
                        == langue.replace(' (Auto-translation)', '')
                    )
                    & (fonts['Style'] == s)
                ]
                if f'{f.Font.values[0]}{s}' not in pdf.fonts.keys():
                    pdf.add_font(
                        f.Font.values[0], style=s, fname=f.File.values[0],
                    )


def save_pdf_layout(pdf, folder, filename):
    """Save a PDF report in template subfolder in specified location."""
    if not os.path.exists(folder):
        os.mkdir(folder)
    template_folder = f'{folder}/reports'
    if not os.path.exists(template_folder):
        os.mkdir(template_folder)
    pdf.output(f'{template_folder}/{filename}')
    return f'  reports/{filename}'.replace('/home/ghsci/', '')


def generate_scorecard(
    r,
    phrases,
    indicators,
    policy_review,
    language='English',
    report_template='policy_spatial',
    font=None,
):
    """
    Format a PDF using the pyfpdf FPDF2 library, and drawing on definitions from a UTF-8 CSV file.

    Included in this function is the marking of a policy 'scorecard', with ticks, crosses, etc.
    """
    from ghsci import date

    pdf = generate_pdf(
        r, font, report_template, language, phrases, indicators, policy_review,
    )
    # Output report pdf
    filename = f"GOHSC {date[:4]} - {report_template} report - {phrases['city_name']} - {phrases['vernacular']}{phrases['filename_publication_check']}.pdf"
    capture_result = save_pdf_layout(
        pdf, folder=r.config['region_dir'], filename=filename,
    )
    return capture_result


def _pdf_initialise_document(phrases, config):
    """Initialise PDF document."""
    pdf = FPDF(orientation='portrait', format='A4', unit='mm')
    prepare_pdf_fonts(
        pdf, config['reporting']['configuration'], config['pdf']['language'],
    )
    pdf.set_author(phrases['metadata_author'])
    pdf.set_title(f"{phrases['metadata_title1']} {phrases['metadata_title2']}")
    pdf.set_auto_page_break(False)
    return pdf


def _pdf_insert_cover_page(pdf, pages, phrases, r):
    pdf.add_page()
    template = FlexTemplate(pdf, elements=pages['1'])
    _insert_report_image(template, r, phrases, 1)
    # if os.path.exists(
    #     f'{r.config["folder_path"]}/process/configuration/assets/{phrases["Image 1 file"]}',
    # ):
    #     template[
    #         'hero_image'
    #     ] = f'{r.config["folder_path"]}/process/configuration/assets/{phrases["Image 1 file"]}'
    #     template['hero_alt'] = ''
    #     template['Image 1 credit'] = phrases['Image 1 credit']
    if (
        'policy' in r.config['pdf']['report_template']
        and r.config['pdf']['policy_review'] is not None
    ) and 'spatial' in r.config['pdf']['report_template']:
        template['title_series_line2'] = phrases[
            'policy and spatial indicators'
        ]
    elif (
        r.config['pdf']['report_template'] == 'policy_spatial'
        and r.config['pdf']['policy_review'] is not None
    ):
        template['title_series_line2'] = {phrases['policy indicators']}
    elif r.config['pdf']['report_template'] == 'spatial':
        template['title_series_line2'] = phrases['spatial indicators']
    template.render()
    return pdf


def _pdf_insert_citation_page(pdf, pages, phrases, r):
    """Add and render PDF report citation page."""
    pdf.add_page()
    template = FlexTemplate(pdf, elements=pages['2'])
    template['citations'] = phrases['citations']
    template['authors'] = template['authors']
    template['author_names'] = phrases['author_names']
    example = False
    if r.codename == 'example_ES_Las_Palmas_2023':
        template['author_names'] = (
            template['author_names']
            + f"\n\n{phrases['example_report_only']}:\nhttps://healthysustainablecities.github.io/software/"
        )
        example = True
    if (
        'policy' in r.config['pdf']['report_template']
        and r.config['pdf']['policy_review'] is not None
        and r.config['pdf']['policy_review_setting'] is not None
        and 'Date' in r.config['pdf']['policy_review_setting']
    ):
        date = r.config['pdf']['policy_review_setting']['Date']
        if str(date) in ['', 'nan', 'NaN', 'None']:
            date = ''
        else:
            date = f' ({date})'
        policy_review_credit = f"""{phrases['Policy review conducted by']}: {r.config['pdf']['policy_review_setting']['Person(s)']}{date}{['',' (example only)'][example]}"""
        template['citations'] = phrases['citations'].replace(
            '.org\n\n', f'.org\n\n{policy_review_credit}\n',
        )

    if phrases['translation_names'] in [None, '']:
        template['translation'] = ''
        template['translation_names'] = ''
    template.render()
    return pdf


def _pdf_insert_introduction_page(pdf, pages, phrases, r):
    """Add and render PDF report introduction page."""
    pdf.add_page()
    template = FlexTemplate(pdf, elements=pages['3'])
    # if (
    #     'policy' in r.config['pdf']['report_template']
    #     and r.config['pdf']['policy_review'] is not None
    # ) and 'spatial' in r.config['pdf']['report_template']:
    #     template['urban_header'] = f"{phrases['city_name']}: {phrases['policy and spatial indicators']}"
    # elif (
    #     r.config['pdf']['report_template'] == 'policy_spatial'
    #     and r.config['pdf']['policy_review'] is not None
    # ):
    #     template['urban_header'] = f"{phrases['city_name']}: {phrases['policy indicators']}"
    # elif r.config['pdf']['report_template'] == 'spatial':
    #     template['urban_header'] = f"{phrases['city_name']}: {phrases['spatial indicators']}"

    template[
        'introduction'
    ] = f"{phrases['series_intro']}\n\n{phrases['series_interpretation']}".format(
        **phrases,
    )
    template = format_template_context(
        template, r, r.config['pdf']['language'],
    )
    template['city_text'] = phrases['summary']
    template.render()
    return pdf


def _pdf_insert_25_cities_page(pdf, pages, phrases, r):
    """Add and render PDF report 25 cities page."""
    pdf.add_page()
    template = FlexTemplate(pdf, elements=pages['4'])
    if (
        'policy' in r.config['pdf']['report_template']
        and r.config['pdf']['policy_review'] is not None
    ):
        ## Policy ratings
        # template[
        #     'presence_rating'
        # ] = f"{r.config['pdf']['figure_path']}/policy_presence_rating_{r.config['pdf']['language']}.jpg"
        # template[
        #     'quality_rating'
        # ] = f"{r.config['pdf']['figure_path']}/policy_checklist_rating_{r.config['pdf']['language']}.jpg"
        policy_rating = get_policy_presence_quality_score_dictionary(
            r.config['policy_review'],
        )
        if policy_rating is not None:
            template['presence_description'] = template[
                'presence_description'
            ].format(
                city_name=phrases['city_name'],
                presence=int(policy_rating['presence']['numerator']),
                n=int(policy_rating['presence']['denominator']),
            )
            template['quality_description'] = template[
                'quality_description'
            ].format(
                city_name=phrases['city_name'],
                quality=int(policy_rating['quality']['numerator']),
                n=int(policy_rating['quality']['denominator']),
            )
        ## Walkable neighbourhood policy checklist
        template = format_template_policy_checklist(
            template,
            phrases=phrases,
            policies=r.config['pdf']['policy_review'],
            checklist=1,
            title=True,
        )
    _insert_report_image(template, r, phrases, 2)
    # if os.path.exists(
    #     f'{r.config["folder_path"]}/process/configuration/assets/{phrases["Image 2 file"]}',
    # ):
    #     template[
    #         'hero_image_2'
    #     ] = f'{r.config["folder_path"]}/process/configuration/assets/{phrases["Image 2 file"]}'
    #     template['hero_alt_2'] = ''
    #     template['Image 2 credit'] = phrases['Image 2 credit']
    template.render()
    return pdf


def _pdf_insert_accessibility_page(pdf, pages, phrases, r):
    """Add and render PDF report accessibility page."""
    from ghsci import policies

    pdf.add_page()
    template = FlexTemplate(pdf, elements=pages['5'])
    ## Walkability plot
    template[
        'all_cities_walkability'
    ] = f"{r.config['pdf']['figure_path']}/all_cities_walkability_{r.config['pdf']['language']}.jpg"
    template['walkability_below_median_pct'] = phrases[
        'walkability_below_median_pct'
    ].format(
        percent=_pct(
            fnum(
                r.config['pdf']['indicators']['report']['walkability'][
                    'walkability_below_median_pct'
                ],
                '0.0',
                r.config['pdf']['locale'],
            ),
            r.config['pdf']['locale'],
        ),
        city_name=phrases['city_name'],
    )
<<<<<<< HEAD
    if 'policy' in report_template:
        ## Policy ratings
        template[
            'presence_rating'
        ] = f'{figure_path}/policy_presence_rating_{language}.jpg'
        template[
            'quality_rating'
        ] = f'{figure_path}/policy_checklist_rating_{language}.jpg'
        ## City planning requirement presence (round 0.5 up to 1)
        template['city_header'] = phrases['city_name']
        policy_indicators = {0: '✗', 0.5: '~', 1: '✓'}
        for x in range(1, 7):
            # check presence
            template[f'policy_urban_text{x}_response'] = policy_indicators[
                city_policy['Presence'].iloc[x - 1]
            ]
            # format percentage units according to locale
            for gdp in ['middle', 'upper']:
                template[f'policy_urban_text{x}_{gdp}'] = _pct(
                    float(city_policy['Presence_gdp'].iloc[x - 1][gdp]),
                    locale,
                    length='short',
                )
        ## Walkable neighbourhood policy checklist
        for i, policy in enumerate(city_policy['Checklist'].index):
            row = i + 1
            for j, item in enumerate(
                [x for x in city_policy['Checklist'].iloc[i]],
            ):
                col = j + 1
                template[
                    f"policy_{'Checklist'}_text{row}_response{col}"
                ] = item
    elif 'spatial' in report_template:
        context = config['reporting']['languages']['English']['context']
        keys = [
            ''.join(x)
            for x in config['reporting']['languages']['English']['context']
        ]
        # blurb = '\n\n'.join([f"{k}\n{d[k][0]['summary'] if d[k][0]['summary'] is not None else 'None specified'}" for k,d in zip(keys,context)])
        blurb = [
            (
                k,
                d[k][0]['summary']
                if d[k][0]['summary'] is not None
                else 'None specified',
            )
            for k, d in zip(keys, context)
=======
    # Access profile plot
    template[
        'access_profile'
    ] = f"{r.config['pdf']['figure_path']}/access_profile_{r.config['pdf']['language']}.png"
    if (
        'policy' in r.config['pdf']['report_template']
        and r.config['pdf']['policy_review'] is not None
    ):
        template = format_template_policy_checklist(
            template,
            phrases=phrases,
            policies=r.config['pdf']['policy_review'],
            checklist=2,
            title=True,
        )
        # # Destination access table
        # destinations = r.config['pdf']['indicators']['report']['accessibility']
        # df = r.get_df('indicators_region')[destinations.keys()]
        # df.columns = [destinations[x]['title'] for x in destinations]
        # df = df.transpose().round(0)
        # df.columns = ['%']
        # access_string = '\n'.join(
        #     [
        #         f'{x[0]}: {int(x[1])}%'
        #         for x in zip(df.index.values, df['%'].values)
        #     ],
        # )
        # template['access_profile_table'] = access_string
    else:
        checklist = 2
        policy_checklist = list(policies['Checklist'].keys())[checklist - 1]
        template[f'policy_checklist{checklist}_title'] = phrases[
            policy_checklist
>>>>>>> 2a054b5a
        ]
        # if r.config['pdf']['report_template'] == 'spatial':
        #     # Access profile plot
        #     template[
        #         'access_profile'
        #     ] = f"{r.config['pdf']['figure_path']}/access_profile_{r.config['pdf']['language']}.png"

    template.render()
    return pdf


def _pdf_insert_thresholds_page(pdf, pages, phrases, r):
    """Add and render PDF report thresholds page."""
    pdf.add_page()
    template = FlexTemplate(pdf, elements=pages['6'])
    # template['thresholds image'] = f'{r.config["folder_path"]}/process/configuration/assets/illustrative density thresholds-01-01.svg'
    ## Density plots
    template[
        'local_nh_population_density'
    ] = f"{r.config['pdf']['figure_path']}/local_nh_population_density_{r.config['pdf']['language']}.jpg"
    template[
        'local_nh_intersection_density'
    ] = f"{r.config['pdf']['figure_path']}/local_nh_intersection_density_{r.config['pdf']['language']}.jpg"
    ## Density threshold captions
    for scenario in r.config['pdf']['indicators']['report']['thresholds']:
        template[scenario] = phrases[f'optimal_range - {scenario}'].format(
            percent=_pct(
                fnum(
                    r.config['pdf']['indicators']['report']['thresholds'][
                        scenario
                    ]['pct'],
                    '0.0',
                    r.config['pdf']['locale'],
                ),
                r.config['pdf']['locale'],
            ),
            n=fnum(
                r.config['pdf']['indicators']['report']['thresholds'][
                    scenario
                ]['criteria'],
                '#,000',
                r.config['pdf']['locale'],
            ),
            per_unit=phrases['density_units'],
            city_name=phrases['city_name'],
        )
    template.render()
    return pdf


def _pdf_insert_transport_open_space_page(pdf, pages, phrases, r):
    """Add and render PDF report thresholds page."""
    pdf.add_page()
    template = FlexTemplate(pdf, elements=pages['7'])
    results = r.config['pdf']['indicators_region']
    regular_pt = results['pop_pct_access_500m_pt_gtfs_freq_20_score'][0]
    if regular_pt is None or pd.isna(
        results['pop_pct_access_500m_pt_gtfs_freq_20_score'][0],
    ):
        pt_label = phrases[
            'Percentage of population with access to public transport'
        ]
    else:
        pt_label = phrases[
            'Percentage of population with access to public transport with service frequency of 20 minutes or less'
        ]
    template[
        'pct_access_500m_pt.jpg'
    ] = f"{r.config['pdf']['figure_path']}/pct_access_500m_pt_{r.config['pdf']['language']}_no_label.jpg"
    template['pct_access_500m_pt_label'] = pt_label.replace('\n', ' ').replace(
        '  ', ' ',
    )
    template[
        'pct_access_500m_public_open_space_large_score'
<<<<<<< HEAD
    ] = f'{figure_path}/pct_access_500m_public_open_space_large_score_{language}.jpg'
    if 'policy' in report_template:
        ## Checklist ratings for PT and POS
        for analysis in ['PT', 'POS']:
            for i, policy in enumerate(city_policy[analysis].index):
                row = i + 1
                for j, item in enumerate(
                    [x for x in city_policy[analysis].iloc[i]],
                ):
                    col = j + 1
                    template[
                        f'policy_{analysis}_text{row}_response{col}'
                    ] = item
    template['city_text'] = phrases['summary']
=======
    ] = f"{r.config['pdf']['figure_path']}/pct_access_500m_public_open_space_large_score_{r.config['pdf']['language']}_no_label.jpg"
    pos_label = (
        phrases[
            'Percentage of population with access to public open space of area 1.5 hectares or larger'
        ]
        .replace('\n', ' ')
        .replace('  ', ' ')
    )
    template['pct_access_500m_public_open_space_large_score_label'] = pos_label
    if (
        'policy' in r.config['pdf']['report_template']
        and r.config['pdf']['policy_review'] is not None
    ):
        template = format_template_policy_checklist(
            template,
            phrases=phrases,
            policies=r.config['pdf']['policy_review'],
            checklist=3,
            title=True,
        )
        template = format_template_policy_checklist(
            template,
            phrases=phrases,
            policies=r.config['pdf']['policy_review'],
            checklist=4,
            title=True,
        )
>>>>>>> 2a054b5a
    template.render()
    return pdf


def _pdf_insert_back_page(pdf, pages, phrases, r):
    # Set up last page
    pdf.add_page()
    template = FlexTemplate(pdf, elements=pages['8'])
    if 'hero_image_3' in template:
        _insert_report_image(template, r, phrases, 3)
    if (
        'policy' in r.config['pdf']['report_template']
        and r.config['pdf']['policy_review'] is not None
    ):
        template = format_template_policy_checklist(
            template,
            phrases=phrases,
            policies=r.config['pdf']['policy_review'],
            checklist=5,
            title=False,
        )
        template = format_template_policy_checklist(
            template,
            phrases=phrases,
            policies=r.config['pdf']['policy_review'],
            checklist=6,
            title=False,
        )
    template.render()
    return pdf

    # if os.path.exists(
    #     f'{r.config["folder_path"]}/process/configuration/assets/{phrases["Image 1 file"]}',
    # ):
    #     template[
    #         'hero_image'
    #     ] = f'{r.config["folder_path"]}/process/configuration/assets/{phrases["Image 1 file"]}'
    #     template['hero_alt'] = ''
    #     template['Image 1 credit'] = phrases['Image 1 credit']


def _insert_report_image(template, r, phrases, number: int):
    if os.path.exists(
        f'{r.config["folder_path"]}/process/configuration/assets/{phrases[f"Image {number} file"]}',
    ):
        template[
            f'hero_image_{number}'
        ] = f'{r.config["folder_path"]}/process/configuration/assets/{phrases[f"Image {number} file"]}'
        template[f'hero_alt_{number}'] = ''
        template[f'Image {number} credit'] = phrases[f'Image {number} credit']


def format_template_policy_checklist(
    template, phrases, policies: dict, checklist: int, title=False,
):
    """Format report template policy checklist."""
    policy_checklist = list(policies.keys())[checklist - 1]
    if title:
        template[f'policy_checklist{checklist}_title'] = phrases[
            policy_checklist
        ]
    template['policy_checklist_header1'] = phrases['Policy identified']
    template['policy_checklist_header2'] = phrases[
        'Aligns with healthy cities principles'
    ]
    template['policy_checklist_header3'] = phrases['Measurable target']
    # template['policy_checklist_header4'] = phrases['Evidence-informed threshold']
    for i, policy in enumerate(policies[policy_checklist].index):
        row = i + 1
        template[f'policy_checklist{checklist}_text{row}'] = phrases[policy]
        for j, item in enumerate(
            [x for x in policies[policy_checklist].loc[policy]],
        ):
            col = j + 1
            template[
                f'policy_checklist{checklist}_text{row}_response{col}'
            ] = item
    return template


def format_template_context(template, r, language):
    """Format report template context."""
    template['study_region_context'] = study_region_map(
        r.get_engine(),
        r.config,
        urban_shading=True,
        basemap='satellite',
        arrow_colour='white',
        scale_box=True,
        file_name='study_region_boundary',
    )
    context = r.config['reporting']['languages'][language]['context']
    keys = [
        ''.join(x)
        for x in r.config['reporting']['languages'][language]['context']
    ]
    blurb = [
        (
            k,
            d[k][0]['summary']
            if d[k][0]['summary'] is not None
            else 'None specified',
        )
        for k, d in zip(keys, context)
    ]
    for i, item in enumerate(blurb):
        template[f'region_context_header{i+1}'] = item[0]
        template[f'region_context_text{i+1}'] = item[1]
    return template


def generate_pdf(
    r, font, report_template, language, phrases, indicators, policy_review,
):
    """
    Generate a PDF based on a template for web distribution.

    This template includes reporting on both policy and spatial indicators.
    """
    from policy_report import get_policy_setting

    pages = pdf_template_setup(
        r.config, report_template, font, language, phrases,
    )
    r.config['pdf'] = {}
    r.config['pdf']['font'] = font
    r.config['pdf']['language'] = language
    r.config['pdf']['locale'] = phrases['locale']
    r.config['pdf']['report_template'] = report_template
    r.config['pdf']['figure_path'] = f"{r.config['region_dir']}/figures"
    r.config['pdf']['indicators'] = indicators
    r.config['pdf']['policy_review'] = policy_review
    r.config['pdf']['policy_review_setting'] = get_policy_setting(
        r.config['policy_review'],
    )
    r.config['pdf']['indicators_region'] = r.get_df('indicators_region')
    pdf = _pdf_initialise_document(phrases, r.config)
    pdf = _pdf_insert_cover_page(pdf, pages, phrases, r)
    pdf = _pdf_insert_citation_page(pdf, pages, phrases, r)
    pdf = _pdf_insert_introduction_page(pdf, pages, phrases, r)
    pdf = _pdf_insert_25_cities_page(pdf, pages, phrases, r)
    pdf = _pdf_insert_accessibility_page(pdf, pages, phrases, r)
    pdf = _pdf_insert_thresholds_page(pdf, pages, phrases, r)
    pdf = _pdf_insert_transport_open_space_page(pdf, pages, phrases, r)
    pdf = _pdf_insert_back_page(pdf, pages, phrases, r)
    return pdf


def plot_choropleth_map(
    r,
    field: str,
    layer: str = 'indicators_grid_100m',
    layer_id: str = 'grid_id',
    title: str = '',
    attribution: str = '',
):
    """Given a region, field, layer and layer id, plot an interactive map."""
    geojson = r.get_geojson(
        f'(SELECT {layer_id},{field},geom FROM {layer}) as sql',
        include_columns=[layer_id, field],
    )
    df = r.get_df(layer)[[layer_id, field]]
    map = choropleth_map(
        geojson=geojson,
        df=df[[layer_id, field]],
        boundary_centroid=tuple(r.get_centroid()),
        key_on=layer_id,
        fields=[layer_id, field],
        title=title,
        attribution=attribution,
    )
    return map


def choropleth_map(
    geojson: json,
    df: pd.DataFrame,
    key_on: str,
    fields: list,
    boundary_centroid: tuple,
    title: str,
    attribution: str,
):
    import folium

    # create a map object
    m = folium.Map(
        location=boundary_centroid,
        zoom_start=11,
        tiles=None,
        control_scale=True,
        prefer_canvas=True,
    )
    map_attribution = attribution
    folium.TileLayer(
        tiles='http://{s}.basemaps.cartocdn.com/light_all/{z}/{x}/{y}.png',
        name='OpenStreetMap',
        active=True,
        attr=(
            (
                ' {} | '
                '&copy; <a href="http://www.openstreetmap.org/copyright">OpenStreetMap</a> | &copy; <a href="http://cartodb.com/attributions">CartoDB</a>'
            ).format(map_attribution)
        ),
    ).add_to(m)
    folium.TileLayer(
        tiles='https://server.arcgisonline.com/ArcGIS/rest/services/World_Imagery/MapServer/tile/{z}/{y}/{x}',
        name='Satellite',
        active=False,
        attr=(
            (
                ' {} | '
                'Tiles &copy; Esri &mdash; Source: Esri, i-cubed, USDA, USGS, AEX, GeoEye, Getmapping, Aerogrid, IGN, IGP, UPR-EGP, and the GIS User Community'
            ).format(map_attribution)
        ),
    ).add_to(m)
    # map
    data_layer = folium.Choropleth(
        geo_data=geojson,
        data=df,
        key_on=f'feature.properties.{key_on}',
        name='choropleth',
        columns=fields,
        fill_color='YlGn',
        fill_opacity=0.7,
        line_opacity=0.1,
        legend_name=title,
    ).add_to(m)
    folium.features.GeoJsonTooltip(
        fields=fields, labels=True, sticky=True,
    ).add_to(data_layer.geojson)
    folium.LayerControl(collapsed=True).add_to(m)
    m.fit_bounds(m.get_bounds())
    return m


def add_color_bar(ax, data, cmap):
    import matplotlib.axes as mpl_axes

    # Create colorbar as a legend
    vmin, vmax = data.min(), data.max()
    # sm = plt.cm.ScalarMappable(cmap=’Blues’, norm=plt.Normalize(vmin=vmin, vmax=vmax))
    divider = make_axes_locatable(ax)
    cax = divider.append_axes(
        'right', size='5%', pad=0.5, axes_class=mpl_axes.Axes,
    )
    sm = plt.cm.ScalarMappable(
        cmap=cmap, norm=plt.Normalize(vmin=vmin, vmax=vmax),
    )
    # empty array for the data range
    sm._A = []
    # add the colorbar to the figure
    cbar = ax.figure.colorbar(sm, cax=cax, pad=0.5, location='left')


def study_region_map(
    engine,
    region_config,
    dpi=300,
    phrases={'north arrow': 'N', 'km': 'km'},
    locale='en',
    textsize=12,
    edgecolor='white',
    basemap=True,
    urban_shading=True,
    arrow_colour='black',
    scale_box=False,
    file_name='study_region_map',
    additional_layers=None,
    additional_attribution=None,
):
    """Plot study region boundary."""
    import cartopy.crs as ccrs
    import cartopy.io.ogc_clients as ogcc
    import matplotlib.patheffects as path_effects
    from subprocesses.batlow import batlow_map as cmap

    file_name = re.sub(r'\W+', '_', file_name)
    filepath = f'{region_config["region_dir"]}/figures/{file_name}.png'
    if os.path.exists(filepath):
        print(
            f'  figures/{os.path.basename(filepath)}; Already exists; Delete to re-generate.',
        )
        return filepath
    else:
        urban_study_region = gpd.GeoDataFrame.from_postgis(
            'SELECT * FROM urban_study_region', engine, geom_col='geom',
        ).to_crs(epsg=3857)
        # initialise figure
        fig = plt.figure()
        ax = fig.add_subplot(1, 1, 1, projection=ccrs.epsg(3857))
        plt.axis('equal')
        # basemap helper codes
        ogcc.METERS_PER_UNIT['urn:ogc:def:crs:EPSG:6.3:3857'] = 1
        ogcc._URN_TO_CRS[
            'urn:ogc:def:crs:EPSG:6.3:3857'
        ] = ccrs.GOOGLE_MERCATOR
        # optionally add additional urban information
        if urban_shading:
            urban = gpd.GeoDataFrame.from_postgis(
                'SELECT * FROM urban_region', engine, geom_col='geom',
            ).to_crs(epsg=3857)
            urban.plot(
                ax=ax, color='yellow', label='Urban centre (GHS)', alpha=0.4,
            )
            city = gpd.GeoDataFrame.from_postgis(
                'SELECT * FROM study_region_boundary', engine, geom_col='geom',
            ).to_crs(epsg=3857)
            city.plot(
                ax=ax,
                label='Administrative boundary',
                facecolor='none',
                edgecolor=edgecolor,
                lw=2,
            )
            # add study region boundary
            urban_study_region.plot(
                ax=ax,
                facecolor='none',
                hatch='///',
                label='Urban study region',
                alpha=0.5,
            )
        else:
            # add study region boundary
            urban_study_region.plot(
                ax=ax,
                facecolor='none',
                edgecolor=edgecolor,
                label='Urban study region',
                lw=2,
            )
        if basemap is not None:
            if basemap == 'satellite':
                basemap = {
                    'tiles': 'https://tiles.maps.eox.at/wms?service=wms&request=getcapabilities',
                    'layer': 's2cloudless-2020',
                    'attribution': 'Basemap: Sentinel-2 cloudless - https://s2maps.eu by EOX IT Services GmbH (Contains modified Copernicus Sentinel data 2021) released under Creative Commons Attribution-NonCommercial-ShareAlike 4.0 International License',
                }
                ax.add_wms(
                    basemap['tiles'], [basemap['layer']],
                )
                map_attribution = f'Study region boundary: {"; ".join(region_config["study_region_blurb"]["sources"])} | {basemap["attribution"]}'
            elif basemap == 'light':
                basemap = {
                    'tiles': 'https://tiles.maps.eox.at/wms?service=wms&request=getcapabilities',
                    'layer': 'streets',
                    'attribution': 'Basemap: Streets overlay © OpenStreetMap Contributors, Rendering © EOX and MapServer, from https://tiles.maps.eox.at/ released under Creative Commons Attribution-NonCommercial-ShareAlike 4.0 International License',
                }
                ax.add_wms(
                    basemap['tiles'], [basemap['layer']],
                )
                map_attribution = f'Study region boundary: {"; ".join(region_config["study_region_blurb"]["sources"])} | {basemap["attribution"]}'
                # ax.add_image(
                #     cimgt.Stamen(style='toner-lite'), 15, cmap='Greys_r',
                # )
                # map_attribution = f'Study region boundary: {"; ".join(region_config["study_region_blurb"]["sources"])} | Basemap: Stamen Toner Lite'
        else:
            map_attribution = f'Study region boundary: {"; ".join(region_config["study_region_blurb"]["sources"])}'
        if type(additional_layers) in [list, dict]:
            for layer in additional_layers:
                if (
                    type(additional_layers) == dict
                    and len(additional_layers[layer]) > 0
                ):
                    additional_layer_attributes = additional_layers[layer]
                else:
                    additional_layer_attributes = {
                        'facecolor': 'none',
                        'edgecolor': 'black',
                        'alpha': 0.7,
                        'lw': 0.5,
                        'markersize': 0.5,
                    }
                if 'column' in additional_layer_attributes:
                    column = additional_layer_attributes['column']
                    if 'where' in additional_layer_attributes:
                        where = additional_layer_attributes['where']
                    else:
                        where = ''
                    data = gpd.GeoDataFrame.from_postgis(
                        f"""SELECT "{column}", ST_Transform(geom,3857) geom FROM "{layer}" {where}""",
                        engine,
                        geom_col='geom',
                    )
                    data.dropna(subset=[column]).plot(
                        ax=ax,
                        column=column,
                        cmap=cmap,
                        label='Population density',
                        edgecolor=additional_layer_attributes['edgecolor'],
                        lw=additional_layer_attributes['lw'],
                        markersize=additional_layer_attributes['markersize'],
                        alpha=additional_layer_attributes['alpha'],
                    )
                    add_color_bar(ax, data[column], cmap)
                else:
                    data = gpd.GeoDataFrame.from_postgis(
                        f"""SELECT ST_Transform(geom,3857) geom FROM "{layer}" """,
                        engine,
                        geom_col='geom',
                    )
                    data.plot(
                        ax=ax,
                        facecolor=additional_layer_attributes['facecolor'],
                        edgecolor=additional_layer_attributes['edgecolor'],
                        lw=additional_layer_attributes['lw'],
                        markersize=additional_layer_attributes['markersize'],
                        alpha=additional_layer_attributes['alpha'],
                    )
        if additional_attribution is not None:
            map_attribution = (
                f"""{additional_attribution} | {map_attribution}"""
            )
        fig.text(
            0.00,
            0.00,
            map_attribution,
            fontsize=7,
            path_effects=[
                path_effects.withStroke(
                    linewidth=2, foreground='w', alpha=0.5,
                ),
            ],
            wrap=True,
            verticalalignment='bottom',
        )
        # scalebar
        add_scalebar(
            ax,
            length=int(
                (
                    urban_study_region.geometry.total_bounds[2]
                    - urban_study_region.geometry.total_bounds[0]
                )
                / (3000),
            ),
            multiplier=1000,
            units='kilometer',
            locale=locale,
            fontproperties=fm.FontProperties(size=textsize),
            loc='upper left',
            pad=0.2,
            color='black',
            frameon=scale_box,
        )
        # north arrow
        add_localised_north_arrow(
            ax,
            text=phrases['north arrow'],
            arrowprops=dict(facecolor=arrow_colour, width=4, headwidth=8),
            xy=(0.98, 0.96),
            textcolor=arrow_colour,
        )
        ax.set_axis_off()
        plt.subplots_adjust(
            left=0, bottom=0.1, right=1, top=1, wspace=0, hspace=0,
        )
        fig.savefig(filepath, dpi=dpi)
        fig.clf()
        print(f'  figures/{os.path.basename(filepath)}')
        return filepath


def set_scale(total_bounds):
    half_width = (total_bounds[2] - total_bounds[1]) / 2.0
    scale_values = {
        'large': {'distance': 25000, 'display': '25 km'},
        'default': {'distance': 20000, 'display': '20 km'},
        'small': {'distance': 10000, 'display': '10 km'},
        'tiny': {'distance': 5000, 'display': '5 km'},
    }
    if half_width < 10000:
        return scale_values['tiny']
    elif half_width < 20000:
        return scale_values['small']
    elif half_width < 25000:
        return scale_values['default']
    else:
        return scale_values['large']


def buffered_box(total_bounds, distance):
    mod = [-1, -1, 1, 1]
    buffer_distance = [x * distance for x in mod]
    new_bounds = [total_bounds[x] + buffer_distance[x] for x in range(0, 4)]
    return new_bounds


def reproject_raster(inpath, outpath, new_crs):
    import rasterio
    from rasterio.warp import (
        Resampling,
        calculate_default_transform,
        reproject,
    )

    dst_crs = new_crs  # CRS for web meractor
    with rasterio.open(inpath) as src:
        transform, width, height = calculate_default_transform(
            src.crs, dst_crs, src.width, src.height, *src.bounds,
        )
        kwargs = src.meta.copy()
        kwargs.update(
            {
                'crs': dst_crs,
                'transform': transform,
                'width': width,
                'height': height,
            },
        )
        with rasterio.open(outpath, 'w', **kwargs) as dst:
            for i in range(1, src.count + 1):
                reproject(
                    source=rasterio.band(src, i),
                    destination=rasterio.band(dst, i),
                    src_transform=src.transform,
                    src_crs=src.crs,
                    dst_transform=transform,
                    dst_crs=dst_crs,
                    resampling=Resampling.nearest,
                )<|MERGE_RESOLUTION|>--- conflicted
+++ resolved
@@ -1552,56 +1552,6 @@
         ),
         city_name=phrases['city_name'],
     )
-<<<<<<< HEAD
-    if 'policy' in report_template:
-        ## Policy ratings
-        template[
-            'presence_rating'
-        ] = f'{figure_path}/policy_presence_rating_{language}.jpg'
-        template[
-            'quality_rating'
-        ] = f'{figure_path}/policy_checklist_rating_{language}.jpg'
-        ## City planning requirement presence (round 0.5 up to 1)
-        template['city_header'] = phrases['city_name']
-        policy_indicators = {0: '✗', 0.5: '~', 1: '✓'}
-        for x in range(1, 7):
-            # check presence
-            template[f'policy_urban_text{x}_response'] = policy_indicators[
-                city_policy['Presence'].iloc[x - 1]
-            ]
-            # format percentage units according to locale
-            for gdp in ['middle', 'upper']:
-                template[f'policy_urban_text{x}_{gdp}'] = _pct(
-                    float(city_policy['Presence_gdp'].iloc[x - 1][gdp]),
-                    locale,
-                    length='short',
-                )
-        ## Walkable neighbourhood policy checklist
-        for i, policy in enumerate(city_policy['Checklist'].index):
-            row = i + 1
-            for j, item in enumerate(
-                [x for x in city_policy['Checklist'].iloc[i]],
-            ):
-                col = j + 1
-                template[
-                    f"policy_{'Checklist'}_text{row}_response{col}"
-                ] = item
-    elif 'spatial' in report_template:
-        context = config['reporting']['languages']['English']['context']
-        keys = [
-            ''.join(x)
-            for x in config['reporting']['languages']['English']['context']
-        ]
-        # blurb = '\n\n'.join([f"{k}\n{d[k][0]['summary'] if d[k][0]['summary'] is not None else 'None specified'}" for k,d in zip(keys,context)])
-        blurb = [
-            (
-                k,
-                d[k][0]['summary']
-                if d[k][0]['summary'] is not None
-                else 'None specified',
-            )
-            for k, d in zip(keys, context)
-=======
     # Access profile plot
     template[
         'access_profile'
@@ -1635,7 +1585,6 @@
         policy_checklist = list(policies['Checklist'].keys())[checklist - 1]
         template[f'policy_checklist{checklist}_title'] = phrases[
             policy_checklist
->>>>>>> 2a054b5a
         ]
         # if r.config['pdf']['report_template'] == 'spatial':
         #     # Access profile plot
@@ -1710,22 +1659,6 @@
     )
     template[
         'pct_access_500m_public_open_space_large_score'
-<<<<<<< HEAD
-    ] = f'{figure_path}/pct_access_500m_public_open_space_large_score_{language}.jpg'
-    if 'policy' in report_template:
-        ## Checklist ratings for PT and POS
-        for analysis in ['PT', 'POS']:
-            for i, policy in enumerate(city_policy[analysis].index):
-                row = i + 1
-                for j, item in enumerate(
-                    [x for x in city_policy[analysis].iloc[i]],
-                ):
-                    col = j + 1
-                    template[
-                        f'policy_{analysis}_text{row}_response{col}'
-                    ] = item
-    template['city_text'] = phrases['summary']
-=======
     ] = f"{r.config['pdf']['figure_path']}/pct_access_500m_public_open_space_large_score_{r.config['pdf']['language']}_no_label.jpg"
     pos_label = (
         phrases[
@@ -1753,7 +1686,6 @@
             checklist=4,
             title=True,
         )
->>>>>>> 2a054b5a
     template.render()
     return pdf
 
