#!/usr/bin/env python3
"""GHSCI graphical user interface; run and access at https://localhost:8080."""


import os.path

import pandas as pd
from configure import configuration
from nicegui import Client, app, run, ui
from subprocesses import ghsci
from subprocesses.leaflet import leaflet
from subprocesses.local_file_picker import local_file_picker

ticks = ['✘', '✔']
# default_location = [14.509097, 154.832401]
default_location = [10, 154.8]
default_zoom = 2

regions = {}
region_list = []


def get_region(codename) -> dict:
    # initialise region
    region = {
        'id': len(regions) + 1,
        'codename': codename,
        'config': None,
        'name': '',
        'study_region': 'Select or create a new study region',
        'configured': ticks[False],
        'analysed': ticks[False],
        'generated': ticks[False],
        'geojson': None,
    }
    # load region
    try:
        # print(codename)
        r = ghsci.Region(codename)
        if r is None or r.config['data_check_failures'] is not None:
            region[
                'study_region'
            ] = f'{codename} (configuration not yet complete)'
            # print(
            # '- study region configuration file could not be loaded and requires completion in a text editor.',
            # )
        else:
            region[
                'study_region'
            ] = f"{r.name}, {r.config['country']}, {r.config['year']}"
            region['config'] = r.config
            region['configured'] = ticks[True]
            if 'urban_study_region' in r.tables:
                if {'indicators_region', r.config['grid_summary']}.issubset(
                    r.tables,
                ):
                    region['analysed'] = ticks[True]
                    region['generated'] = ticks[
                        os.path.isfile(
                            f'{r.config["region_dir"]}/{r.codename}_indicators_region.csv',
                        )
                    ]
                    region['geojson'] = r.get_geojson(
                        'urban_study_region', include_columns=['db'],
                    )
    except Exception as e:
        region['study_region'] = f'{codename} (configuration not yet complete)'
        # print(
        # '- study region configuration file could not be loaded and requires completion in a text editor.',
        # )
    finally:
        regions[codename] = region


async def get_regions(map):
    global regions
    regions = {}
    global region_list
    region_list = []
    for codename in ghsci.region_names:
        get_region(codename)
        region_list.append(
            {
                'id': regions[codename]['id'],
                'codename': regions[codename]['codename'],
                'name': regions[codename]['name'],
                'study_region': regions[codename]['study_region'],
                'configured': regions[codename]['configured'],
                'analysed': regions[codename]['analysed'],
                'generated': regions[codename]['generated'],
            },
        )
    return regions
    # if regions[codename]['geojson'] is not None:
    # map.add_geojson(regions[codename]['geojson'], remove=False)



#set the default region using the selected object
def set_region(map, selection) -> None:
    global region
    if regions is not None:
        region = regions[selection['codename']]
        # print(region)
        if region['configured'] == ticks[True]:
            if region['geojson'] is not None:
                try:
                    map.add_geojson(region['geojson'])
                except Exception as e:
                    map.set_no_location(default_location, default_zoom)
            else:
                map.set_no_location(default_location, default_zoom)
        else:
            map.set_no_location(default_location, default_zoom)


def try_function(
    function,
    args=[],
    fail_message='Function failed to run; please check configuration and the preceding analysis steps have been performed successfully.',
):
    try:
        result = function(*args)
    except Exception as e:
        ui.notify(f'{fail_message}: {e}')
        result = None
    finally:
        return result


def summary_table():
    if region['study_region'] == 'Select or create a new study region':
        with ui.dialog() as dialog, ui.card():
            ui.label(
                "Select a study region from the list in the table below; these correspond to configuration files located in the folder 'process/configuration/regions'.  You can also initialise a new study region configuration via the 'Add a new codename' field. Once configuration is complete, analysis can be run.  Following analysis, summary indicator results can be viewed by clicking the city name heading and PDF analysis and indicator reports may be generated and comparison analyses run.",
            )
            ui.button('Close', on_click=dialog.close)
        dialog.open()
        return None
    else:
        region['summary'] = ghsci.Region(region['codename']).get_df(
            'indicators_region', exclude='geom',
        )
        if region['summary'] is None:
            with ui.dialog() as dialog, ui.card():
                status = ['Configuration', 'Analysis'][
                    region['configured'] == ticks[True]
                ]
                hints = [
                    'Hints for next steps may be displayed in the command line interface used to launch the app. ',
                    '',
                ][region['configured'] == ticks[True]]
                ui.label(
                    f'{status} does not appear to have been completed for the selected city. {hints}Once configuration is complete, analysis can be run.  Following analysis, summary indicator results can be viewed by clicking the city name heading and PDF analysis and indicator reports may be generated and comparison analyses run.',
                )
                ui.button('Close', on_click=dialog.close)
            dialog.open()
            return None
        region['summary'] = region['summary'].transpose().dropna()
        row_key = region['summary'].index.name
        region['summary'].index = region['summary'].index.map(
            ghsci.dictionary['Description'].to_dict(), na_action='ignore',
        )
        region['summary'] = region['summary'].reset_index()
        values = region['summary'].to_dict('records')
        values = [
            {
                k: float(f'{v:.1f}') if isinstance(v, float) else v
                for k, v in x.items()
            }
            for x in values
        ]
        if region['summary'] is not None:
            with ui.dialog() as dialog, ui.card():
                table = ui.table(
                    columns=[
                        {
                            'name': col,
                            'label': '',
                            'field': col,
                            'style': 'white-space: normal;',
                        }
                        for col in region['summary'].columns
                    ],
                    rows=values,
                    row_key=row_key,
                ).style('white-space: normal;')
                with table.add_slot('top-left'):

                    def toggle() -> None:
                        table.toggle_fullscreen()
                        button.props(
                            'icon=fullscreen_exit'
                            if table.is_fullscreen
                            else 'icon=fullscreen',
                        )

                    button = ui.button(
                        'Toggle fullscreen',
                        icon='fullscreen',
                        on_click=toggle,
                    ).props('flat')
                dialog.open()


def comparison_table(
    comparison, comparison_list=None, save=False, display=True,
):
    if region['codename'] is None:
        ui.notify(
            "Please select a reference region having completed analysis from the table in the 'Study Regions' tab before proceeding.",
        )
        return
    elif region['codename'] not in comparison_list:
        ui.notify(
            f"Please confirm that analysis has been completed for {region['codename']} before proceeding.",
        )
        return
    elif comparison == region['codename']:
        ui.notify(
            f'Selected region and comparison region are the same ({comparison}).  Please select a different study region to compare.',
        )
        return
    else:
        result = try_function(
            ghsci.Region(region['codename']).compare, [comparison, save],
        )
        if save:
            ui.notify(
                f"Comparison saved as a dated CSV file in study region directory ({region['config']['region_dir'].replace('/home/ghsci/','')}/compare_{region['codename']}_{comparison}_date_hhmm.csv).",
            )
        if result is None:
            ui.notify(
                "Check that the reference and comparison study regions have been selected and analysed before proceeding (current selection didn't work!)",
            )
            return None
        if display:
            result.index = result.index.map(
                ghsci.dictionary['Description'].to_dict(), na_action='ignore',
            ).set_names('Indicators')
            result = result.reset_index()
            values = result.to_dict('records')
            values = [
                {
                    k: float(f'{v:.1f}') if isinstance(v, float) else v
                    for k, v in x.items()
                }
                for x in values
            ]
            if result is not None:
                with ui.dialog() as dialog, ui.card().style('min-width:90%'):
                    table = ui.table(
                        columns=[
                            {
                                'name': col,
                                'label': col,
                                'field': col,
                                'style': 'white-space: normal;',
                            }
                            for col in result.columns
                        ],
                        rows=values,
                        row_key='Indicators',
                    ).style('white-space: normal;')
                    with table.add_slot('top-left'):

                        def toggle() -> None:
                            table.toggle_fullscreen()
                            button.props(
                                'icon=fullscreen_exit'
                                if table.is_fullscreen
                                else 'icon=fullscreen',
                            )

                        button = ui.button(
                            'Toggle fullscreen',
                            icon='fullscreen',
                            on_click=toggle,
                        ).props('flat')
                    dialog.open()


def add_location_row(codename: str, regions) -> dict:
    location_row = {
        'id': len(regions) + 1,
        'codename': codename,
        'name': '',
        'study_region': 'Select or create a new study region',
        'configured': ticks[False],
        'analysed': ticks[False],
        'generated': ticks[False],
        'geojson': None,
    }
    # regions[codename] = location_row.copy()
    return location_row


def setup_ag_columns() -> dict:
    not_included_columns = ['id', 'centroid', 'zoom', 'geojson']
    not_editable_columns = ['configured', 'analysed', 'generated']
    columns = ['codename', 'study_region'] + not_editable_columns
    ag_columns = []
    for c in columns:
        ag_columns.append(
            {'headerName': c.capitalize(), 'field': c, 'tooltipField': c},
        )
    ag_columns[0]['sort'] = 'asc'
    ag_columns[0]['width'] = 190
    ag_columns[1]['width'] = 190
    return ag_columns


ag_columns = setup_ag_columns()


# @ui.refreshable
def region_ui(map) -> None:
    async def output_selected_row():
        global selection
        selection = await grid.get_selected_row()
        if selection:
            set_region(map, selection)
            studyregion_ui.refresh()
            show_analysis_options.refresh()
            show_generate_options.refresh()
            show_compare_options.refresh()
            show_policy_options.refresh()

    def add_new_codename(new_codename, regions) -> None:
        """Add a new codename to the list of study regions."""
        if (
            new_codename.value.strip() != ''
            and new_codename.value not in ghsci.region_names
        ):
            configuration(new_codename.value)
            new_row = add_location_row(new_codename.value, regions)
            regions.append(new_row)
            new_codename.set_value(None)
            grid.update()

    with ui.row():
        with ui.input('Add new codename').style('width: 25%').on(
            'keydown.enter',
            lambda e: (add_new_codename(new_codename, regions),),
        ) as new_codename:
            ui.tooltip(
                'For example, "AU_Melbourne_2023" is a codename for the city of Melbourne, Australia in 2023',
            ).style('color: white;background-color: #6e93d6;')
        with ui.input(
            'Search configured regions',
            on_change=lambda e: grid.call_api_method(
                'setQuickFilter', filter_text.value,
            ),
        ).props('clearable').style('width: 70%') as filter_text:
            ui.tooltip(
                'Enter text to filter the list of configured regions.',
            ).style('color: white;background-color: #6e93d6;')
    grid = ui.aggrid(
        {
            'columnDefs': ag_columns,
            'defaultColDef': {
                # 'flex': 1,
                'width': 95,
                'sortable': True,
            },
            'rowData': region_list,
            'rowSelection': 'single',
            'accentedSort': True,
            # 'cacheQuickFilter': True,
        },
        theme='material',
    ).on('click', output_selected_row)
    with ui.row():
        ui.label().bind_text_from(region, 'notes').style('font-style: italic;')


def format_policy_checklist(xlsx) -> dict:
    """Get and format policy checklist from Excel into series of DataFrames organised by indicator and measure in a dictionary."""
    df = pd.read_excel(xlsx, sheet_name='Policy Checklist', header=1)
    df.columns = [
        'Indicators',
        'Measures',
        'Principles',
        'Policy',
        'Level of government',
        'Adoption date',
        'Citation',
        'Text',
        'Mandatory',
        'Measurable target',
        'Measurable target text',
        'Evidence-informed threshold',
        'Threshold explanation',
        'Notes',
    ]
    # Exclude dataframe rows where an indicator is defined without a corresponding measure
    # These are short name headings, and this is the quickest way to get rid of them!
    df = df.query('~(Indicators == Indicators and Measures != Measures)')
    # fill down Indicators column values
    df.loc[:, 'Indicators'] = df.loc[:, 'Indicators'].ffill()
    # fill down Measures column values
    df.loc[:, 'Measures'] = df.loc[:, 'Measures'].ffill()
    df = df.loc[~df['Indicators'].isna()]
    df = df.loc[df['Indicators'] != 'Indicators']
    df['qualifier'] = (
        df['Principles']
        .apply(
            lambda x: x
            if (x == 'No' or x == 'Yes' or x == 'Yes, explicit mention of:')
            else pd.NA,
        )
        .ffill()
        .fillna('')
    )
    # replace df['qualifier'] with '' where df['Principles'] is in ['Yes','No'] (i.e. where df['Principles'] is a qualifier)
    df = df.loc[
        ~df['Principles'].isin(['No', 'Yes', 'Yes, explicit mention of:'])
    ]
    df.loc[:, 'Principles'] = df.apply(
        lambda x: x['Principles']
        if x['qualifier'] == ''
        else f"{x['qualifier']}: {x['Principles']}".replace('::', ':'),
        axis=1,
    )
    df.drop(columns=['qualifier'], inplace=True)
    sections = {
        'CITY PLANNING REQUIREMENTS': {
            'indicators': {
                'Integrated transport and urban planning': 'Integrated transport and urban planning actions to create healthy and sustainable cities',
                'Air pollution': 'Limit air pollution from land use and transport',
                'Transport infrastructure investment by mode': 'Priority investment in public and active transport',
                'Disaster mitigation': 'City planning contributes to adaptation and mitigating  the effects of climate change',
            },
        },
        'WALKABILITY POLICIES': {
            'indicators': {
                'Density': 'Appropriate context-specific housing densities that encourage walking; including higher density development around activity centres and transport hubs',
                'Demand management': 'Limit car parking and price parking appropriately for context',
                'Diversity': 'Diverse mix of housing types and local destinations needed for daily living',
                'Destination proximity': ' Local destinations for walkable cities',
                'Desirability': 'Crime prevention through urban design principles, manage traffic exposure, and establish urban greening provisions',
                'Design': 'Create pedestrian- and cycling-friendly neighbourhoods, requiring highly connected street networks; pedestrian and cycling infrastructure provision; and public open space',
            },
        },
        'PUBLIC TRANSPORT POLICIES': {
            'indicators': {
                'Destination accessibility': 'Coordinated planning for transport, employment and infrastructure that ensures access by public transport',
                'Distribution of employment': 'A balanced ratio of jobs to housing ',
                'Distance to public transport': 'Nearby, walkable access to public transport',
            },
        },
    }
    indicator_measures = {
        'Integrated transport and urban planning actions to create healthy and sustainable cities': [
            'Transport and planning combined in one government department',
            'Explicit health-focused actions in urban policy (i.e., explicit mention of health as a goal or rationale for an action)',
            'Explicit health-focused actions in transport policy (i.e., explicit mention of health as a goal or rationale for an action)',
            'Health Impact Assessment requirements incorporated into urban/transport policy or legislation',
            'Urban and/or transport policy explicitly aims for integrated city planning',
        ],
        'Limit air pollution from land use and transport': [
            'Transport policies to limit air pollution',
            'Land use policies to reduce air pollution exposure',
        ],
        'Priority investment in public and active transport': [
            'Information on government expenditure on infrastructure for different transport modes',
        ],
        'City planning contributes to adaptation and mitigating  the effects of climate change': [
            'Adaptation and disaster risk reduction strategies',
        ],
        'Appropriate context-specific housing densities that encourage walking; including higher density development around activity centres and transport hubs': [
            'Housing density requirements citywide or within close proximity to transport or town centres',
            'Height restrictions on residential buildings (min and/or max)',
            'Required urban growth boundary or maximum levels of greenfield housing development',
        ],
        'Limit car parking and price parking appropriately for context': [
            'Parking restrictions to discourage car use',
        ],
        'Diverse mix of housing types and local destinations needed for daily living': [
            'Mixture of local destinations for daily living ',
            'Mixture of housing types and sizes',
        ],
        'Local destinations for healthy, walkable cities': [
            'Requirements for distance to daily living destinations',
            'Requirements for healthy food environments',
        ],
        'Crime prevention through urban design principles, manage traffic exposure, and establish urban greening provisions': [
            'Tree canopy and urban greening requirements',
            'Urban biodiversity protection & promotion',
            'Traffic safety requirements',
            'Crime prevention through environmental design requirements',
        ],
        'Create pedestrian- and cycling-friendly neighbourhoods, requiring highly connected street networks; pedestrian and cycling infrastructure provision; and public open space': [
            'Street connectivity requirements',
            'Pedestrian infrastructure provision requirements',
            'Cycling infrastructure provision requirements',
            'Walking participation targets',
            'Cycling participation targets',
            'Minimum requirements for public open space access',
        ],
        'Coordinated planning for transport, employment and infrastructure that ensures access by public transport': [
            'Requirements for public transport access to employment and services',
        ],
        'A balanced ratio of jobs to housing ': [
            'Employment distribution requirements',
            'Requirements for ratio of jobs to housing',
        ],
        'Nearby, walkable access to public transport': [
            'Minimum requirements for public transport access',
            'Targets for public transport use ',
        ],
    }
    for section in sections:
        for indicator in sections[section]['indicators']:
            # clean up Measures column values (remove 'see also' references, remove leading and trailing spaces, replace '&nbsp' with ' ', replace '  ' with ' ')
            df.loc[
                df.loc[:, 'Indicators']
                == sections[section]['indicators'][indicator],
                'Measures',
            ] = (
                df.loc[
                    df.loc[:, 'Indicators']
                    == sections[section]['indicators'][indicator]
                ]
                .apply(
                    lambda x: x.str.strip()
                    .replace('&nbsp', ' ')
                    .replace('  ', '')
                    if x['Measures'] in indicator_measures[x['Indicators']]
                    else pd.NA,
                    axis=1,
                )['Measures']
                .ffill()
            )
            # concatenate section and short form of indicator name
            df.loc[
                df.loc[:, 'Indicators']
                == sections[section]['indicators'][indicator],
                'Indicators',
            ] = f'{section} - {indicator}'
    return df


@ui.refreshable
def studyregion_ui() -> None:
    ui.button(
        region['study_region'], on_click=summary_table, color='#6e93d6',
    ).props('icon=info').style('color: white')


ghsci.datasets.pop('dictionary', None)


columns = []
for c in [
    'codename',
    'configured',
    'analysed',
    'generated',
]:
    columns.append(
        {
            'name': c,
            'label': c.capitalize(),
            'field': c,
            'sortable': True,
            'required': True,
        },
    )


async def load_policy_checklist() -> None:
    from policy_report import PDF_Policy_Report

    xlsx = await local_file_picker('/home/ghsci/process/data', multiple=True)
    if xlsx is not None:
        try:
            df = format_policy_checklist(xlsx[0])
        except Exception as e:
            ui.notify(
                f'Policy checklist could not be loaded; please check the file is in the correct format and try again. Specific error: {e}',
            )
            return None
        policy_columns = []
        for c in df.columns:
            policy_columns.append(
                {
                    'name': c,
                    'label': c.capitalize().strip(),
                    'field': c,
                    'sortable': True,
                    'required': True,
                    'width': 100,
                    'wrap-cells': True,
                },
            )
        with ui.dialog() as dialog, ui.card().style('min-width: 1800px'):
            with ui.table(
                columns=policy_columns, rows=df.to_dict('records'),
            ).classes('w-full').props(
                'wrap-cells=true table-style="{vertical-align: text-top}"',
            ) as table:
                with table.add_slot('top-left'):
                    ui.button(
                        'Generate PDF',
                        on_click=lambda: (
                            ui.notify(
                                PDF_Policy_Report(
                                    xlsx[0],
                                ).generate_policy_report(),
                            )
                        ),
                    ).props('icon=download_for_offline outline').classes(
                        'shadow-lg',
                    ).tooltip(
                        f"Save an indexed PDF of the policy checklist to {xlsx[0].replace('.xlsx','.pdf')}.  Please wait a few moments for this to be generated after clicking.",
                    ).style(
                        'color: white;background-color: #6e93d6;',
                    )
                with table.add_slot('top-right'):
                    with ui.input(placeholder='Search').props(
                        'type=search',
                    ).bind_value(table, 'filter').add_slot('append'):
                        ui.icon('search').tooltip(
                            'Search for key words',
                        ).style('color: white;background-color: #6e93d6;')
            dialog.open()


def ui_exit():
    with ui.dialog() as dialog, ui.card():
        ui.label('Exiting user interface; please close this window.')
        dialog.open()
        app.shutdown()


def reset_region():
    global region
    region = {
        'id': None,
        'codename': None,
        'config': None,
        'name': '',
        'study_region': 'Select or create a new study region',
        'configured': ticks[False],
        'analysed': ticks[False],
        'generated': ticks[False],
        'geojson': None,
    }


@ui.refreshable
def show_analysis_options():
    # create a list of images in the region output figures folder
    help = 'For further help, see the directions at <a href=https://healthysustainablecities.github.io/software/#Analysis target="_blank">https://healthysustainablecities.github.io/software/#Analysis</a>.'
    if region['study_region'] == 'Select or create a new study region':
        ui.markdown(
            f'Select a configured study region, or configure a new one and then select it, before proceeding with analysis.  {help}',
        )
    elif region['configured'] == ticks[False]:
        ui.markdown(
            f'Configuration for {region["codename"]} is not yet complete.  Please complete the configuration in a text editor before proceeding with analysis.    {help}.',
        )
    elif region['configured'] == ticks[True]:
        if region['analysed'] == ticks[True]:
            ui.markdown(
                f'Analysis has already been completed for {region["study_region"]}.  To re-run the analysis, click the button below.  Progress can be monitored from your terminal window, however this user interface may not respond until processing is complete.  {help}',
            )
        else:
            ui.markdown(
                f'Click the button below to run the analysis workflow for {region["study_region"]}.  Progress can be monitored from your terminal window, however this user interface may not respond until processing is complete.  {help}',
            )
        ui.button(
            'Perform study region analysis',
            on_click=lambda: (
                try_function(ghsci.Region(region['codename']).analysis),
                show_analysis_options.refresh(),
                # set_region(map, selection)
            ),
        )


@ui.refreshable
def show_generate_options():
    # create a list of images in the region output figures folder
    help = 'For further help, see the directions at <a href=https://healthysustainablecities.github.io/software/#Generate target="_blank">https://healthysustainablecities.github.io/software/#Generate</a>.'
    if region['study_region'] == 'Select or create a new study region':
        ui.markdown(
            f'Select a configured study region for which analysis has been completed to generate and/or view resources.  {help}',
        )
    elif region['configured'] == ticks[False]:
        ui.markdown(
            f'Configuration for {region["study_region"]} is not yet complete.  Please complete the configuration in a text editor and perform analysis before proceeding to generate resources.    {help}.',
        )
    elif region['analysed'] == ticks[False]:
        ui.markdown(
            f'Analysis of {region["study_region"]} has not yet been completed.  Please complete analysis before proceeding to generate resources.    {help}.',
        )
    elif region['analysed'] == ticks[True]:
        ui.markdown(
            f'Click the button below to generate project documentation and resources (data, images, maps, reports, etc).  More information on the outputs is displayedin the terminal window.  {help}',
        )
        images = []
        if (
            region['config'] is not None
            and 'region_dir' in region['config']
            and os.path.isdir(f'{region["config"]["region_dir"]}/figures')
        ):
            images = [
                f'{region["config"]["region_dir"]}/figures/{x}'
                for x in os.listdir(
                    f'{region["config"]["region_dir"]}/figures',
                )
                if x.endswith('.png') or x.endswith('.jpg')
            ]
        if len(images) > 0:
            with ui.row():
                # add nicegui button to 'View Resources'
                ui.button(
                    'Re-generate resources',
                    on_click=lambda: (
                        try_function(
                            ghsci.Region(region['codename']).generate,
                        ),
                        show_generate_options.refresh(),
                    ),
                )
                ui.separator()
                ui.button(
                    'View generated images',
                    on_click=lambda: view_resources(images),
                    color='#6e93d6',
                ).props('icon=perm_media').style('color: white')
        else:
            ui.button(
                'Generate resources',
                on_click=lambda: (
                    try_function(ghsci.Region(region['codename']).generate),
                    show_generate_options.refresh(),
                ),
            )
    else:
        print(region)


@ui.refreshable
def show_compare_options():
    # create a list of images in the region output figures folder
    help = 'For further help, see the directions at <a href=https://healthysustainablecities.github.io/software/#Compare target="_blank">https://healthysustainablecities.github.io/software/#Compare</a>.'
    if region['study_region'] == 'Select or create a new study region':
        ui.markdown(
            f"Select a configured study region for which analysis has been completed to proceed with comparison against another study region's results.  {help}",
        )
    elif region['configured'] == ticks[False]:
        ui.markdown(
            f'Configuration for {region["study_region"]} is not yet complete.  Please complete the configuration in a text editor and perform analysis before proceeding to compare study regions.    {help}.',
        )
    elif region['analysed'] == ticks[False]:
        ui.markdown(
            f'Analysis of {region["study_region"]} has not yet been completed.  Please complete analysis before proceeding to compare study regions.    {help}.',
        )
    elif region['analysed'] == ticks[True]:
        ui.markdown(
            f'To compare {region["study_region"]} with another comparison region with generated resources (eg. as a sensitivity analysis, a benchmark comparison, or evaluation of an intervention or scenario), select a comparison using the drop down menu:',
        )
        if regions is not None:
            comparison_list = [
                regions[r]['codename']
                for r in regions
                if regions[r]['generated'] == ticks[True]
            ]
            comparison = ui.select(
                comparison_list,
                with_input=True,
                value='Select comparison study region codename',
            ).style('width:60%')
            ui.button(
                'View comparison',
                on_click=lambda: (
                    comparison_table(
                        comparison.value,
                        comparison_list,
                        save=False,
                        display=True,
                    )
                ),
            )
            ui.button(
                'Export comparison',
                on_click=lambda: (
                    comparison_table(
                        comparison.value,
                        comparison_list,
                        save=True,
                        display=False,
                    )
                ),
            )


@ui.refreshable
def show_policy_options():
    # create a list of images in the region output figures folder
    help = 'For further help, see the directions at <a href=https://healthysustainablecities.github.io/software/#Policy-checklist target="_blank">https://healthysustainablecities.github.io/software/#Policy-checklist</a>.'
    # if region['study_region'] == 'Select or create a new study region':
    #     ui.markdown(
    #         f'Select a configured study region referencing a completed policy checklist Excel file or use the button below to select a completed policy checklist file.  {help}',
    #     )
    # elif region['configured'] == ticks[True]:
    #     ui.markdown(
    #         f'Configuration for {region["study_region"]} is not yet complete.  Please complete the configuration in a text editor and perform analysis before proceeding to generate resources.    {help}.',
    #     )
    ui.markdown(
        'Optionally, upload a completed policy checklist to explore and link with analysis results.',
    )
    ui.button('Choose file', on_click=load_policy_checklist).props(
        'icon=folder',
    )


def view_resources(images):
    with ui.dialog() as dialog, ui.card().style(
        'min-width:800px; min-height: 700px',
    ):
        # add nicegui carousel
        with ui.carousel(arrows=True, navigation=False).props(
            # 'thumbnails=True,autoplay="1000"'
            'thumbnails=True',
        ).classes('bg-grey-9 shadow-2 rounded-borders').style(
            'min-width:700px; height:700px; display: block; margin-left: auto; margin-right: auto; control-color: #6e93d6',
        ):
            for image in images:
                with ui.carousel_slide().style('height:700px; width:700px;'):
                    ui.image(image).props('width=600px').style(
                        'display: block; margin-left: auto; margin-right: auto;background: #FFFFFF',
                    )
                    ui.label(os.path.basename(image)).style(
                        'text-align: center; font-size: 150%; font-weight: 300; color: #FFFFFF;',
                    )
        ui.button('Close', on_click=dialog.close)
    dialog.open()



#design and arrange the ui for the web application
@ui.page('/')
async def main_page(client: Client):
    # Begin layout
    reset_region()
    ## Title
    with ui.column().props('style="max-width: 1020px"'):
        ui.label('Global Healthy and Sustainable City Indicators').style(
            'color: #6E93D6; font-size: 200%; font-weight: 300',
        )
        ui.button().props('icon=logout outline round ').classes(
            'shadow-lg',
        ).style('position: absolute; right: 20px;').on(
            'click', ui_exit,
        ).tooltip(
            'Exit',
        )
        ui.markdown(
            'Open-source software for calculating and reporting on policy and spatial indicators for healthy, sustainable cities worldwide using open or custom data. This tool has been created to support the 1000 Cities Challenge of the [Global Observatory of Healthy and Sustinable Cities](https://healthysustainablecities.org).',
        ).style(
            'font-familar:Roboto,-apple-system,Helvetica Neue,Helvetica,Arial,sans-serif; color: #6E93D6;',
        )
    ## Body
    with ui.card().tight().style('width:1010px;') as card:
        studyregion_ui()
        ## Body
        map = leaflet().style('width:100%;height:30rem')
        map.set_no_location(default_location, default_zoom)
        regions = await get_regions(map)
        #define and design the six tab heads
        with ui.tabs().props('align="left"').style('width:100%') as tabs:
            with ui.tab('Study regions', icon='language'):
                ui.tooltip('Select or create a new study region').style(
                    'color: white;background-color: #6e93d6;',
                )
            with ui.tab('Configure', icon='build'):
                ui.tooltip('Check the configuration settings').style(
                    'color: white;background-color: #6e93d6;',
                )
            with ui.tab('Analysis', icon='data_thresholding'):
                ui.tooltip('Perform the spatial indicator analysis').style(
                    'color: white;background-color: #6e93d6;',
                )
            with ui.tab('Generate', icon='perm_media'):
                ui.tooltip('Generate project reports and resources').style(
                    'color: white;background-color: #6e93d6;',
                )
            with ui.tab('Compare', icon='balance'):
                ui.tooltip('Compare multiple study regions').style(
                    'color: white;background-color: #6e93d6;',
                )
            with ui.tab('Policy checklist', icon='check_circle'):
                ui.tooltip('Check policy aims with analysis results').style(
                    'color: white;background-color: #6e93d6;',
                )
        #define and design the panels for the six tabs
        with ui.tab_panels(tabs, value='Study regions').style('width:100%'):
            with ui.tab_panel('Study regions'):
                region_ui(map)
            with ui.tab_panel('Configure'):
                ui.markdown(
                    'Study region, shared dataset and project details can be set up and modified by editing the .yml text files located in the process/configuration/regions folder in a text editor, as per the directions at <a href=https://healthysustainablecities.github.io/software/#Configuration-1 target="_blank">https://healthysustainablecities.github.io/software/#Configuration-1</a>.  An example file ("example_ES_Las_Palmas_2023.yml") has been provided as a guide that can be modified and saved with a new filename (a codename used to identify the study region) to configure analysis for a new study region.  Once configuration is complete, analysis can be run.',
                )
            with ui.tab_panel('Analysis'):
<<<<<<< HEAD
                ui.markdown(
                    'Click the button below to run the analysis workflow. Make sure you have selected the region in Study Region. Progress can be monitored from your terminal window, however this user interface may not respond until processing is complete.<br />For your reference of the processing time, please check our [processing time documentation](https://healthysustainablecities.github.io/software/#Processing-time).'
                )
                ui.button(
                    'Perform study region analysis',
                    on_click=lambda: (
                        try_function(
                            ghsci.Region(region['codename']).analysis,
                        ),
                        # set_region(map, selection)
                    ),
                )
            with ui.tab_panel('Generate'):
                show_carousel(),
                ui.label(
                    'Click the button below to generate project documentation and resources (data, images, maps, reports, etc).  More information on the outputs is displayed in the terminal window.',
                )
                with ui.row():
                    ui.button(
                        'Generate resources',
                        on_click=lambda: try_function(
                            ghsci.Region(region.codename).generate,
                        ),
                    )
=======
                show_analysis_options(),
            with ui.tab_panel('Generate'):
                show_generate_options(),
>>>>>>> 73611b6b
            with ui.tab_panel('Compare'):
                show_compare_options(),
            with ui.tab_panel('Policy checklist'):
                show_policy_options(),


# NOTE on windows reload must be disabled to make asyncio.create_subprocess_exec work (see https://github.com/zauberzeug/nicegui/issues/486)
ui.run(
    # reload=platform.system() != 'Windows',
    reload=False,
    title='GHSCI',
    show=False,
    favicon=r'configuration/assets/favicon.ico',
)<|MERGE_RESOLUTION|>--- conflicted
+++ resolved
@@ -652,10 +652,10 @@
 @ui.refreshable
 def show_analysis_options():
     # create a list of images in the region output figures folder
-    help = 'For further help, see the directions at <a href=https://healthysustainablecities.github.io/software/#Analysis target="_blank">https://healthysustainablecities.github.io/software/#Analysis</a>.'
+    help = 'For further help, see the directions at <a href=https://healthysustainablecities.github.io/software/#Analysis target="_blank">https://healthysustainablecities.github.io/software/#Analysis</a>'
     if region['study_region'] == 'Select or create a new study region':
         ui.markdown(
-            f'Select a configured study region, or configure a new one and then select it, before proceeding with analysis.  {help}',
+            f'Select a configured study region, or configure a new one and then select it, before proceeding with analysis.  {help}.',
         )
     elif region['configured'] == ticks[False]:
         ui.markdown(
@@ -664,11 +664,11 @@
     elif region['configured'] == ticks[True]:
         if region['analysed'] == ticks[True]:
             ui.markdown(
-                f'Analysis has already been completed for {region["study_region"]}.  To re-run the analysis, click the button below.  Progress can be monitored from your terminal window, however this user interface may not respond until processing is complete.  {help}',
+                f'Analysis has already been completed for {region["study_region"]}.  To re-run the analysis, click the button below.  Progress can be monitored from your terminal window, however this user interface may not respond until processing is complete.  {help}.',
             )
         else:
             ui.markdown(
-                f'Click the button below to run the analysis workflow for {region["study_region"]}.  Progress can be monitored from your terminal window, however this user interface may not respond until processing is complete.  {help}',
+                f'Click the button below to run the analysis workflow for {region["study_region"]}.  Progress can be monitored from your terminal window, however this user interface may not respond until processing is complete.  {help} and guidance on [processing time](https://healthysustainablecities.github.io/software/#Processing-time).',
             )
         ui.button(
             'Perform study region analysis',
@@ -716,8 +716,9 @@
         if len(images) > 0:
             with ui.row():
                 # add nicegui button to 'View Resources'
+                ui.markdown('Resources have already been generated for this region. Please delete manually any files you wish to recreate to ensure changes to configuration settings are reflected when re-running the resource generation process.')
                 ui.button(
-                    'Re-generate resources',
+                    'Generate resources',
                     on_click=lambda: (
                         try_function(
                             ghsci.Region(region['codename']).generate,
@@ -906,36 +907,9 @@
                     'Study region, shared dataset and project details can be set up and modified by editing the .yml text files located in the process/configuration/regions folder in a text editor, as per the directions at <a href=https://healthysustainablecities.github.io/software/#Configuration-1 target="_blank">https://healthysustainablecities.github.io/software/#Configuration-1</a>.  An example file ("example_ES_Las_Palmas_2023.yml") has been provided as a guide that can be modified and saved with a new filename (a codename used to identify the study region) to configure analysis for a new study region.  Once configuration is complete, analysis can be run.',
                 )
             with ui.tab_panel('Analysis'):
-<<<<<<< HEAD
-                ui.markdown(
-                    'Click the button below to run the analysis workflow. Make sure you have selected the region in Study Region. Progress can be monitored from your terminal window, however this user interface may not respond until processing is complete.<br />For your reference of the processing time, please check our [processing time documentation](https://healthysustainablecities.github.io/software/#Processing-time).'
-                )
-                ui.button(
-                    'Perform study region analysis',
-                    on_click=lambda: (
-                        try_function(
-                            ghsci.Region(region['codename']).analysis,
-                        ),
-                        # set_region(map, selection)
-                    ),
-                )
-            with ui.tab_panel('Generate'):
-                show_carousel(),
-                ui.label(
-                    'Click the button below to generate project documentation and resources (data, images, maps, reports, etc).  More information on the outputs is displayed in the terminal window.',
-                )
-                with ui.row():
-                    ui.button(
-                        'Generate resources',
-                        on_click=lambda: try_function(
-                            ghsci.Region(region.codename).generate,
-                        ),
-                    )
-=======
                 show_analysis_options(),
             with ui.tab_panel('Generate'):
                 show_generate_options(),
->>>>>>> 73611b6b
             with ui.tab_panel('Compare'):
                 show_compare_options(),
             with ui.tab_panel('Policy checklist'):
